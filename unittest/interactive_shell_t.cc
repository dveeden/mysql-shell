/* Copyright (c) 2014, 2016, Oracle and/or its affiliates. All rights reserved.

 This program is free software; you can redistribute it and/or modify
 it under the terms of the GNU General Public License as published by
 the Free Software Foundation; version 2 of the License.

 This program is distributed in the hope that it will be useful,
 but WITHOUT ANY WARRANTY; without even the implied warranty of
 MERCHANTABILITY or FITNESS FOR A PARTICULAR PURPOSE.  See the
 GNU General Public License for more details.

 You should have received a copy of the GNU General Public License
 along with this program; if not, write to the Free Software
 Foundation, Inc., 51 Franklin St, Fifth Floor, Boston, MA  02110-1301  USA */

#include "test_utils.h"
#include "utils/utils_file.h"

namespace shcore {
namespace shell_core_tests {
class Interactive_shell_test : public Shell_core_test_wrapper {
public:
  virtual void set_options() {
    _options->interactive = true;
    _options->wizards = true;
  };
};

TEST_F(Interactive_shell_test, warning_insecure_password) {
  // Test secure call passing uri with no password (will be prompted)
  _options->uri = "root@localhost";
  reset_shell();
  output_handler.passwords.push_back("whatever");

  _interactive_shell->connect(true);
  MY_EXPECT_STDOUT_NOT_CONTAINS("mysqlx: [Warning] Using a password on the command line interface can be insecure.");
  output_handler.wipe_all();

  // Test non secure call passing uri and password with cmd line params
  _options->password = "whatever";
  reset_shell();

  _interactive_shell->connect(true);
  MY_EXPECT_STDOUT_CONTAINS("mysqlx: [Warning] Using a password on the command line interface can be insecure.");
  output_handler.wipe_all();

  // Test secure call passing uri with empty password
  reset_options();
  _options->uri = "root:@localhost";
  reset_shell();

  _interactive_shell->connect(true);
  MY_EXPECT_STDOUT_NOT_CONTAINS("mysqlx: [Warning] Using a password on the command line interface can be insecure.");
  output_handler.wipe_all();

  // Test non secure call passing uri with password
  _options->uri = "root:whatever@localhost";
  reset_shell();

  _interactive_shell->connect(true);
  MY_EXPECT_STDOUT_CONTAINS("mysqlx: [Warning] Using a password on the command line interface can be insecure.");
  output_handler.wipe_all();
}

TEST_F(Interactive_shell_test, shell_command_connect_x) {
  _interactive_shell->process_line("\\connect -x " + _uri);
  MY_EXPECT_STDOUT_CONTAINS("Creating an X Session to '" + _uri_nopasswd + "'");
  MY_EXPECT_STDOUT_CONTAINS("Session successfully established. No default schema selected.");
  output_handler.wipe_all();

  _interactive_shell->process_line("session");
  MY_EXPECT_STDOUT_CONTAINS("<XSession:" + _uri_nopasswd);
  output_handler.wipe_all();

  _interactive_shell->process_line("db");
  EXPECT_STREQ("<Undefined>\n", output_handler.std_out.c_str());

  _interactive_shell->process_line("session.close()");

  _interactive_shell->process_line("\\connect -x " + _uri + "/mysql");
  MY_EXPECT_STDOUT_CONTAINS("Creating an X Session to '" + _uri_nopasswd + "/mysql'");
  MY_EXPECT_STDOUT_CONTAINS("Session successfully established. Default schema `mysql` accessible through db.");
  output_handler.wipe_all();

  _interactive_shell->process_line("session");
  MY_EXPECT_STDOUT_CONTAINS("<XSession:" + _uri_nopasswd);
  output_handler.wipe_all();

  _interactive_shell->process_line("db");
  MY_EXPECT_STDOUT_CONTAINS("<Schema:mysql>");
  output_handler.wipe_all();

  _interactive_shell->process_line("session.close()");

  _interactive_shell->process_line("\\connect -x mysql://" + _mysql_uri);
  MY_EXPECT_STDERR_CONTAINS("Invalid URI for X session");
  output_handler.wipe_all();
}

TEST_F(Interactive_shell_test, shell_command_connect_node) {
  _interactive_shell->process_line("\\connect -n " + _uri);
  MY_EXPECT_STDOUT_CONTAINS("Creating a Node Session to '" + _uri_nopasswd + "'");
  MY_EXPECT_STDOUT_CONTAINS("Session successfully established. No default schema selected.");
  output_handler.wipe_all();

  _interactive_shell->process_line("session");
  MY_EXPECT_STDOUT_CONTAINS("<NodeSession:" + _uri_nopasswd);
  output_handler.wipe_all();

  _interactive_shell->process_line("db");
  EXPECT_STREQ("<Undefined>\n", output_handler.std_out.c_str());

  _interactive_shell->process_line("session.close()");

  _interactive_shell->process_line("\\connect -n " + _uri + "/mysql");
  MY_EXPECT_STDOUT_CONTAINS("Creating a Node Session to '" + _uri_nopasswd + "/mysql'");
  MY_EXPECT_STDOUT_CONTAINS("Session successfully established. Default schema `mysql` accessible through db.");
  output_handler.wipe_all();

  _interactive_shell->process_line("session");
  MY_EXPECT_STDOUT_CONTAINS("<NodeSession:" + _uri_nopasswd);
  output_handler.wipe_all();

  _interactive_shell->process_line("db");
  MY_EXPECT_STDOUT_CONTAINS("<Schema:mysql>");
  output_handler.wipe_all();

  _interactive_shell->process_line("session.close()");

  _interactive_shell->process_line("\\connect -n mysql://" + _mysql_uri);
  MY_EXPECT_STDERR_CONTAINS("Invalid URI for Node session");
  output_handler.wipe_all();
}

TEST_F(Interactive_shell_test, shell_command_connect_classic) {
  _interactive_shell->process_line("\\connect -c " + _mysql_uri);
  MY_EXPECT_STDOUT_CONTAINS("Creating a Classic Session to '" + _mysql_uri_nopasswd + "'");
  MY_EXPECT_STDOUT_CONTAINS("Session successfully established. No default schema selected.");
  output_handler.wipe_all();

  _interactive_shell->process_line("session");
  MY_EXPECT_STDOUT_CONTAINS("<ClassicSession:" + _mysql_uri_nopasswd);
  output_handler.wipe_all();

<<<<<<< HEAD
      _interactive_shell->process_line("session");
      MY_EXPECT_STDOUT_CONTAINS("<XSession:" + _uri_nopasswd);
      output_handler.wipe_all();

      _interactive_shell->process_line("db");
      MY_EXPECT_STDOUT_CONTAINS("<Schema:mysql>");
      output_handler.wipe_all();

      _interactive_shell->process_line("session.close()");

      _interactive_shell->process_line("\\connect -x");
      output_handler.wipe_all();

      _interactive_shell->process_line("session");
      MY_EXPECT_STDOUT_CONTAINS("<XSession:" + _uri_nopasswd);
      output_handler.wipe_all();

      _interactive_shell->process_line("session.close()");

      _interactive_shell->process_line("\\connect -x ");
      output_handler.wipe_all();

      _interactive_shell->process_line("session");
      MY_EXPECT_STDOUT_CONTAINS("<XSession:" + _uri_nopasswd);
      output_handler.wipe_all();

      _interactive_shell->process_line("session.close()");

      _interactive_shell->process_line("\\connect -x    ");
      output_handler.wipe_all();

      _interactive_shell->process_line("session");
      MY_EXPECT_STDOUT_CONTAINS("<XSession:" + _uri_nopasswd);
      output_handler.wipe_all();

      _interactive_shell->process_line("session.close()");
    }
=======
  _interactive_shell->process_line("db");
  EXPECT_STREQ("<Undefined>\n", output_handler.std_out.c_str());

  _interactive_shell->process_line("session.close()");
>>>>>>> ad2e1a9c

  _interactive_shell->process_line("\\connect -c " + _mysql_uri + "/mysql");
  MY_EXPECT_STDOUT_CONTAINS("Creating a Classic Session to '" + _mysql_uri_nopasswd + "/mysql'");
  MY_EXPECT_STDOUT_CONTAINS("Session successfully established. Default schema set to `mysql`.");
  output_handler.wipe_all();

  _interactive_shell->process_line("session");
  MY_EXPECT_STDOUT_CONTAINS("<ClassicSession:" + _mysql_uri_nopasswd);
  output_handler.wipe_all();

<<<<<<< HEAD
      _interactive_shell->process_line("db");
      EXPECT_STREQ("<Undefined>\n", output_handler.std_out.c_str());

      _interactive_shell->process_line("session.close()");

      _interactive_shell->process_line("\\connect -n " + _uri + "/mysql");
      MY_EXPECT_STDOUT_CONTAINS("Default schema `mysql` accessible through db.");
      output_handler.wipe_all();

      _interactive_shell->process_line("session");
      MY_EXPECT_STDOUT_CONTAINS("<NodeSession:" + _uri_nopasswd);
      output_handler.wipe_all();

      _interactive_shell->process_line("db");
      MY_EXPECT_STDOUT_CONTAINS("<Schema:mysql>");
      output_handler.wipe_all();

      _interactive_shell->process_line("session.close()");

      _interactive_shell->process_line("\\connect -n");
      output_handler.wipe_all();

      _interactive_shell->process_line("session");
      MY_EXPECT_STDOUT_CONTAINS("<NodeSession:" + _uri_nopasswd);
      output_handler.wipe_all();

      _interactive_shell->process_line("session.close()");

      _interactive_shell->process_line("\\connect -n ");
      output_handler.wipe_all();

      _interactive_shell->process_line("session");
      MY_EXPECT_STDOUT_CONTAINS("<NodeSession:" + _uri_nopasswd);
      output_handler.wipe_all();

      _interactive_shell->process_line("session.close()");

      _interactive_shell->process_line("\\connect -n    ");
      output_handler.wipe_all();

      _interactive_shell->process_line("session");
      MY_EXPECT_STDOUT_CONTAINS("<NodeSession:" + _uri_nopasswd);
      output_handler.wipe_all();

      _interactive_shell->process_line("session.close()");
    }
=======
  _interactive_shell->process_line("db");
  MY_EXPECT_STDOUT_CONTAINS("<ClassicSchema:mysql>");
  output_handler.wipe_all();
>>>>>>> ad2e1a9c

  _interactive_shell->process_line("session.close()");

  _interactive_shell->process_line("\\connect -c mysqlx://" + _uri);
  MY_EXPECT_STDERR_CONTAINS("Invalid URI for Classic session");
  output_handler.wipe_all();
}

TEST_F(Interactive_shell_test, shell_command_connect_auto) {
  // Session type determined from connection success
  {
    _interactive_shell->process_line("\\connect " + _uri);
    MY_EXPECT_STDOUT_CONTAINS("Creating a Session to '" + _uri_nopasswd + "'");
    MY_EXPECT_STDOUT_CONTAINS("X Session successfully established. No default schema selected.");
    output_handler.wipe_all();

    _interactive_shell->process_line("session");
    MY_EXPECT_STDOUT_CONTAINS("<XSession:" + _uri_nopasswd);
    output_handler.wipe_all();

<<<<<<< HEAD
      _interactive_shell->process_line("\\connect -c " + _mysql_uri + "/mysql");
      MY_EXPECT_STDOUT_CONTAINS("Default schema set to `mysql`.");
      output_handler.wipe_all();

      _interactive_shell->process_line("session");
      MY_EXPECT_STDOUT_CONTAINS("<ClassicSession:" + _mysql_uri_nopasswd);
      output_handler.wipe_all();

      _interactive_shell->process_line("db");
      MY_EXPECT_STDOUT_CONTAINS("<ClassicSchema:mysql>");
      output_handler.wipe_all();

      _interactive_shell->process_line("session.close()");

      _interactive_shell->process_line("\\connect -c");
      output_handler.wipe_all();

      _interactive_shell->process_line("session");
      MY_EXPECT_STDOUT_CONTAINS("<ClassicSession:" + _mysql_uri_nopasswd);
      output_handler.wipe_all();

      _interactive_shell->process_line("session.close()");

      _interactive_shell->process_line("\\connect -c ");
      output_handler.wipe_all();

      _interactive_shell->process_line("session");
      MY_EXPECT_STDOUT_CONTAINS("<ClassicSession:" + _mysql_uri_nopasswd);
      output_handler.wipe_all();

      _interactive_shell->process_line("session.close()");

      _interactive_shell->process_line("\\connect -c    ");
      output_handler.wipe_all();

      _interactive_shell->process_line("session");
      MY_EXPECT_STDOUT_CONTAINS("<ClassicSession:" + _mysql_uri_nopasswd);
      output_handler.wipe_all();

      _interactive_shell->process_line("session.close()");
    }

    TEST_F(Interactive_shell_test, shell_command_connect_errors)
    {
      std::string err_msg = "\\connect [-<type>] <uri or $name>";
      std::string syntax_err_msg = "SyntaxError: Unexpected token "
                                   "ILLEGAL at (shell):1:1\n"
                                   "in  \\connect\n"
                                   "    ^\n";
      std::string syntax_err_msg_1 = "SyntaxError: Unexpected token "
                                     "ILLEGAL at (shell):1:1\n"
                                     "in  \\connect \n"
                                     "    ^\n";

      _interactive_shell->process_line("\\connect");
      MY_EXPECT_STDERR_CONTAINS(err_msg);
      output_handler.wipe_all();

      _interactive_shell->process_line("\\connect ");
      MY_EXPECT_STDERR_CONTAINS(err_msg);
      output_handler.wipe_all();

      _interactive_shell->process_line("\\connect    ");
      MY_EXPECT_STDERR_CONTAINS(err_msg);
      output_handler.wipe_all();

      _interactive_shell->process_line(" \\connect");
      MY_EXPECT_STDERR_CONTAINS(syntax_err_msg);
      output_handler.wipe_all();

      _interactive_shell->process_line(" \\connect ");
      MY_EXPECT_STDERR_CONTAINS(syntax_err_msg_1);
      output_handler.wipe_all();
    }

    TEST_F(Interactive_shell_test, shell_command_use)
    {
      _interactive_shell->process_line("\\use mysql");
      MY_EXPECT_STDERR_CONTAINS("Not Connected.");
      output_handler.wipe_all();

      _interactive_shell->process_line("\\connect " + _uri);
      MY_EXPECT_STDOUT_CONTAINS("No default schema selected.");
      output_handler.wipe_all();

      _interactive_shell->process_line("db");
      EXPECT_STREQ("<Undefined>\n", output_handler.std_out.c_str());
      output_handler.wipe_all();

      _interactive_shell->process_line("\\use mysql");
      MY_EXPECT_STDOUT_CONTAINS("Schema `mysql` accessible through db.");
      output_handler.wipe_all();

      _interactive_shell->process_line("db");
      EXPECT_STREQ("<Schema:mysql>\n", output_handler.std_out.c_str());
      output_handler.wipe_all();

      _interactive_shell->process_line("\\use unexisting");
      MY_EXPECT_STDERR_CONTAINS("RuntimeError: Unknown database 'unexisting'");
      output_handler.wipe_all();
=======
    _interactive_shell->process_line("session.close()");
  }
>>>>>>> ad2e1a9c

  // Session type determined from connection success
  {
    _interactive_shell->process_line("\\connect " + _mysql_uri);
    MY_EXPECT_STDOUT_CONTAINS("Creating a Session to '" + _mysql_uri_nopasswd + "'");
    MY_EXPECT_STDOUT_CONTAINS("Classic Session successfully established. No default schema selected.");
    output_handler.wipe_all();

    _interactive_shell->process_line("session");
    MY_EXPECT_STDOUT_CONTAINS("<ClassicSession:" + _mysql_uri_nopasswd);
    output_handler.wipe_all();

    _interactive_shell->process_line("session.close()");
  }

  // Session type determined by the URI scheme
  {
    _interactive_shell->process_line("\\connect mysql://" + _mysql_uri);
    MY_EXPECT_STDOUT_CONTAINS("Creating a Classic Session to '" + _mysql_uri_nopasswd + "'");
    MY_EXPECT_STDOUT_CONTAINS("Session successfully established. No default schema selected.");
    output_handler.wipe_all();

    _interactive_shell->process_line("session");
    MY_EXPECT_STDOUT_CONTAINS("<ClassicSession:" + _mysql_uri_nopasswd);
    output_handler.wipe_all();

    _interactive_shell->process_line("session.close()");
  }

  // Session type determined by the URI scheme
  {
    _interactive_shell->process_line("\\connect mysqlx://" + _uri);
    MY_EXPECT_STDOUT_CONTAINS("Creating an X Session to '" + _uri_nopasswd + "'");
    MY_EXPECT_STDOUT_CONTAINS("Session successfully established. No default schema selected.");
    output_handler.wipe_all();

    _interactive_shell->process_line("session");
    MY_EXPECT_STDOUT_CONTAINS("<XSession:" + _uri_nopasswd);
    output_handler.wipe_all();

    _interactive_shell->process_line("session.close()");
  }
}

TEST_F(Interactive_shell_test, shell_command_use) {
  _interactive_shell->process_line("\\use mysql");
  MY_EXPECT_STDERR_CONTAINS("Not Connected.");
  output_handler.wipe_all();

  _interactive_shell->process_line("\\connect " + _uri);
  MY_EXPECT_STDOUT_CONTAINS("No default schema selected.");
  output_handler.wipe_all();

  _interactive_shell->process_line("db");
  EXPECT_STREQ("<Undefined>\n", output_handler.std_out.c_str());
  output_handler.wipe_all();

  _interactive_shell->process_line("\\use mysql");
  MY_EXPECT_STDOUT_CONTAINS("Schema `mysql` accessible through db.");
  output_handler.wipe_all();

  _interactive_shell->process_line("db");
  EXPECT_STREQ("<Schema:mysql>\n", output_handler.std_out.c_str());
  output_handler.wipe_all();

  _interactive_shell->process_line("\\use unexisting");
  MY_EXPECT_STDERR_CONTAINS("RuntimeError: Unknown database 'unexisting'");
  output_handler.wipe_all();

  _interactive_shell->process_line("db");
  EXPECT_STREQ("<Schema:mysql>\n", output_handler.std_out.c_str());
  output_handler.wipe_all();

  _interactive_shell->process_line("session.close()");

  _interactive_shell->process_line("\\connect -n " + _uri);
  MY_EXPECT_STDOUT_CONTAINS("No default schema selected.");
  output_handler.wipe_all();

  _interactive_shell->process_line("db");
  EXPECT_STREQ("<Undefined>\n", output_handler.std_out.c_str());
  output_handler.wipe_all();

  _interactive_shell->process_line("\\use mysql");
  MY_EXPECT_STDOUT_CONTAINS("Schema `mysql` accessible through db.");
  output_handler.wipe_all();

  _interactive_shell->process_line("db");
  EXPECT_STREQ("<Schema:mysql>\n", output_handler.std_out.c_str());
  output_handler.wipe_all();

  _interactive_shell->process_line("session.close()");

  _interactive_shell->process_line("\\connect -c " + _mysql_uri);
  MY_EXPECT_STDOUT_CONTAINS("No default schema selected.");
  output_handler.wipe_all();

  _interactive_shell->process_line("db");
  EXPECT_STREQ("<Undefined>\n", output_handler.std_out.c_str());
  output_handler.wipe_all();

  _interactive_shell->process_line("\\use mysql");
  MY_EXPECT_STDOUT_CONTAINS("Schema set to `mysql`.");
  output_handler.wipe_all();

  _interactive_shell->process_line("db");
  EXPECT_STREQ("<ClassicSchema:mysql>\n", output_handler.std_out.c_str());
  output_handler.wipe_all();

  _interactive_shell->process_line("session.close()");
}

TEST_F(Interactive_shell_test, shell_command_warnings) {
  _options->interactive = true;
  reset_shell();
  _interactive_shell->process_line("\\warnings");
  MY_EXPECT_STDOUT_CONTAINS("Show warnings enabled.");
  output_handler.wipe_all();

  _interactive_shell->process_line("\\W");
  MY_EXPECT_STDOUT_CONTAINS("Show warnings enabled.");
  output_handler.wipe_all();
}

TEST_F(Interactive_shell_test, shell_command_no_warnings) {
  _options->interactive = true;
  reset_shell();
  _interactive_shell->process_line("\\nowarnings");
  MY_EXPECT_STDOUT_CONTAINS("Show warnings disabled.");
  output_handler.wipe_all();

  _interactive_shell->process_line("\\w");
  MY_EXPECT_STDOUT_CONTAINS("Show warnings disabled.");
  output_handler.wipe_all();
}

TEST_F(Interactive_shell_test, shell_command_store_connection) {
  // Cleanup for the test
  _interactive_shell->process_line("\\rmconn test_01");
  _interactive_shell->process_line("\\rmconn test_02");
  output_handler.wipe_all();

  // Command errors
  _interactive_shell->process_line("\\savec 1");
  MY_EXPECT_STDERR_CONTAINS("The session configuration name '1' is not a valid identifier");
  output_handler.wipe_all();

  _interactive_shell->process_line("\\savec test_example");
  MY_EXPECT_STDERR_CONTAINS("Unable to save session information, no active session available");
  output_handler.wipe_all();

  _interactive_shell->process_line("\\savec");
  MY_EXPECT_STDERR_CONTAINS("\\saveconn [-f] <session_cfg_name> [<uri>]");
  output_handler.wipe_all();

  _interactive_shell->process_line("\\savec -f");
  MY_EXPECT_STDERR_CONTAINS("\\saveconn [-f] <session_cfg_name> [<uri>]");
  output_handler.wipe_all();

  _interactive_shell->process_line("\\savec wrong params root@localhost");
  MY_EXPECT_STDERR_CONTAINS("\\saveconn [-f] <session_cfg_name> [<uri>]");
  output_handler.wipe_all();

  // Passing URI
  _interactive_shell->process_line("\\savec test_01 sample:pwd@sometarget:45/schema");
  MY_EXPECT_STDOUT_CONTAINS("Successfully stored sample@sometarget:45/schema as test_01.");
  output_handler.wipe_all();

  _interactive_shell->process_line("\\savec test_01 sample2:pwd@sometarget:46");
  MY_EXPECT_STDERR_CONTAINS("ShellRegistry.add: The name 'test_01' already exists");
  output_handler.wipe_all();

  _interactive_shell->process_line("\\savec -f test_01 sample2:pwd@sometarget:46");
  MY_EXPECT_STDOUT_CONTAINS("Successfully stored sample2@sometarget:46 as test_01.");
  output_handler.wipe_all();

  // Working with the current session
  _interactive_shell->process_line("\\connect " + _uri);
  _interactive_shell->process_line("\\savec test_02");
  MY_EXPECT_STDOUT_CONTAINS("Successfully stored " + _uri_nopasswd);
  output_handler.wipe_all();

  _interactive_shell->process_line("session.close()");

  _interactive_shell->process_line("\\savec test_02");
  MY_EXPECT_STDERR_CONTAINS("ShellRegistry.add: The name 'test_02' already exists");
  output_handler.wipe_all();

  _interactive_shell->process_line("\\savec -f test_02");
  MY_EXPECT_STDOUT_CONTAINS("Successfully stored " + _uri_nopasswd);
  output_handler.wipe_all();
}

TEST_F(Interactive_shell_test, shell_command_delete_connection) {
  // Cleanup for the test
  _interactive_shell->process_line("\\rmconn test_01");
  _interactive_shell->process_line("\\rmconn test_02");
  _interactive_shell->process_line("\\saveconn test_01 sample@host:4025");
  output_handler.wipe_all();

  // Command errors
  _interactive_shell->process_line("\\rmconn");
  MY_EXPECT_STDERR_CONTAINS("\\rmconn <session_cfg_name>");
  output_handler.wipe_all();

  _interactive_shell->process_line("\\rmconn test_02");
  MY_EXPECT_STDERR_CONTAINS("The name 'test_02' does not exist");
  output_handler.wipe_all();

  // Passing URI
  _interactive_shell->process_line("\\rmconn test_01");
  MY_EXPECT_STDOUT_CONTAINS("Successfully deleted session configuration named test_01.");
  output_handler.wipe_all();
}

TEST_F(Interactive_shell_test, shell_command_list_connections) {
  // Cleanup for the test
  _interactive_shell->process_line("\\rmconn test_01");
  _interactive_shell->process_line("\\rmconn test_02");
  _interactive_shell->process_line("\\saveconn test_01 sample:pwd@host:4520");
  output_handler.wipe_all();

  // Command errors
  _interactive_shell->process_line("\\lsc test_01");
  MY_EXPECT_STDERR_CONTAINS("\\lsconn");
  output_handler.wipe_all();

  _interactive_shell->process_line("\\lsconn");
  MY_EXPECT_STDOUT_CONTAINS("test_01 : sample@host:4520");
  output_handler.wipe_all();
}

TEST_F(Interactive_shell_test, shell_command_help) {
  // Cleanup for the test
  _interactive_shell->process_line("\\?");
  MY_EXPECT_STDOUT_CONTAINS("===== Global Commands =====");
  MY_EXPECT_STDOUT_CONTAINS("\\help       (\\?,\\h)    Print this help.");
  MY_EXPECT_STDOUT_CONTAINS("\\sql                   Switch to SQL processing mode.");
  MY_EXPECT_STDOUT_CONTAINS("\\js                    Switch to JavaScript processing mode.");
  MY_EXPECT_STDOUT_CONTAINS("\\py                    Switch to Python processing mode.");
  MY_EXPECT_STDOUT_CONTAINS("\\source     (\\.)       Execute a script file. Takes a file name as an argument.");
  MY_EXPECT_STDOUT_CONTAINS("\\                      Start multi-line input when in SQL mode.");
  MY_EXPECT_STDOUT_CONTAINS("\\quit       (\\q,\\exit) Quit MySQL Shell.");
  MY_EXPECT_STDOUT_CONTAINS("\\connect    (\\c)       Connect to a server.");
  MY_EXPECT_STDOUT_CONTAINS("\\warnings   (\\W)       Show warnings after every statement.");
  MY_EXPECT_STDOUT_CONTAINS("\\nowarnings (\\w)       Don't show warnings after every statement.");
  MY_EXPECT_STDOUT_CONTAINS("\\status     (\\s)       Print information about the current global connection.");
  MY_EXPECT_STDOUT_CONTAINS("\\use        (\\u)       Set the current schema for the global session.");
  MY_EXPECT_STDOUT_CONTAINS("\\saveconn   (\\savec)   Store a session configuration.");
  MY_EXPECT_STDOUT_CONTAINS("\\rmconn     (\\rmc)     Remove the stored session configuration.");
  MY_EXPECT_STDOUT_CONTAINS("\\lsconn     (\\lsc)     List stored session configurations.");
  MY_EXPECT_STDOUT_CONTAINS("For help on a specific command use the command as \\? <command>");

  _interactive_shell->process_line("\\help \\source");
  MY_EXPECT_STDOUT_CONTAINS("NOTE: Can execute files from the supported types: SQL, Javascript, or Python.");
  output_handler.wipe_all();

  _interactive_shell->process_line("\\help \\connect");
  MY_EXPECT_STDOUT_CONTAINS("If the session type is not specified, an X session will be established.");
  output_handler.wipe_all();

  _interactive_shell->process_line("\\help \\use");
  MY_EXPECT_STDOUT_CONTAINS("The global db variable will be updated to hold the requested schema.");
  output_handler.wipe_all();

  _interactive_shell->process_line("\\help \\saveconn");
  MY_EXPECT_STDOUT_CONTAINS("SESSION_CONFIG_NAME is the name to be assigned to the session configuration.");
  output_handler.wipe_all();

  _interactive_shell->process_line("\\help \\rmconn");
  MY_EXPECT_STDOUT_CONTAINS("SESSION_CONFIG_NAME is the name of session configuration to be deleted.");
  output_handler.wipe_all();
}

TEST_F(Interactive_shell_test, js_db_usage_with_no_wizards) {
  _options->wizards = false;
  reset_shell();

  _interactive_shell->process_line("db");
  MY_EXPECT_STDERR_CONTAINS("ReferenceError: db is not defined");
  output_handler.wipe_all();

  _interactive_shell->process_line("db.getName()");
  MY_EXPECT_STDERR_CONTAINS("ReferenceError: db is not defined");
  output_handler.wipe_all();

  _interactive_shell->process_line("db.name");
  MY_EXPECT_STDERR_CONTAINS("ReferenceError: db is not defined");
  output_handler.wipe_all();

  _options->uri = _uri + "/mysql";
  _options->interactive = true;
  reset_shell();
  _interactive_shell->connect(true);
  output_handler.wipe_all();

  _interactive_shell->process_line("db");
  MY_EXPECT_STDOUT_CONTAINS("<Schema:mysql>");
  output_handler.wipe_all();

  _interactive_shell->process_line("db.getName()");
  MY_EXPECT_STDOUT_CONTAINS("mysql");
  output_handler.wipe_all();

  _interactive_shell->process_line("db.name");
  MY_EXPECT_STDOUT_CONTAINS("mysql");
  output_handler.wipe_all();

  _interactive_shell->process_line("session.close()");
}

TEST_F(Interactive_shell_test, js_session_usage_with_no_wizards) {
  _options->wizards = false;
  reset_shell();

  _interactive_shell->process_line("session");
  MY_EXPECT_STDOUT_NOT_CONTAINS("ReferenceError: session is not defined");
  output_handler.wipe_all();

  _interactive_shell->process_line("session.getUri()");
  MY_EXPECT_STDOUT_NOT_CONTAINS("ReferenceError: session is not defined");
  output_handler.wipe_all();

  _interactive_shell->process_line("session.uri");
  MY_EXPECT_STDOUT_NOT_CONTAINS("ReferenceError: session is not defined");
  output_handler.wipe_all();

  _options->uri = _uri + "/mysql";
  _options->interactive = true;
  reset_shell();
  _interactive_shell->connect(true);
  output_handler.wipe_all();

  _interactive_shell->process_line("session");
  MY_EXPECT_STDOUT_CONTAINS("<XSession:" + _uri_nopasswd);
  output_handler.wipe_all();

  _interactive_shell->process_line("session.getUri()");
  MY_EXPECT_STDOUT_CONTAINS(_uri_nopasswd);
  output_handler.wipe_all();

  _interactive_shell->process_line("session.uri");
  MY_EXPECT_STDOUT_CONTAINS(_uri_nopasswd);
  output_handler.wipe_all();

  _interactive_shell->process_line("session.close()");
}

TEST_F(Interactive_shell_test, python_startup_scripts) {
  std::string user_path = shcore::get_user_config_path();
  user_path += "mysqlshrc.py";

  // User Config path is executed last
  std::string user_backup;
  bool user_existed = shcore::load_text_file(user_path, user_backup);

  std::ofstream out;
  out.open(user_path, std::ios_base::trunc);
  if (!out.fail()) {
    out << "def my_prompt():" << std::endl;
    out << "   return '---> '" << std::endl << std::endl;
    out << "shell.custom_prompt = my_prompt" << std::endl;
    out << "the_variable = 'Local Value'" << std::endl;
    out.close();
  }

  std::string bin_path = shcore::get_binary_folder();
  bin_path += "/mysqlshrc.py";

  // Binary Config path is executed first
  std::string bin_backup;
  bool bin_existed = shcore::load_text_file(bin_path, user_backup);

  out.open(bin_path, std::ios_base::app);
  if (!out.fail()) {
    out << "import mysqlx" << std::endl;
    out << "the_variable = 'Global Value'" << std::endl;
    out.close();
  }

  _options->full_interactive = true;
  _options->initial_mode = shcore::IShell_core::Mode_Python;
  reset_shell();
  output_handler.wipe_all();

  _interactive_shell->process_line("mysqlx");
  MY_EXPECT_STDOUT_CONTAINS("<module 'mysqlx' (built-in)>");
  output_handler.wipe_all();

  EXPECT_EQ("---> ", _interactive_shell->prompt());
  output_handler.wipe_all();

  _interactive_shell->process_line("the_variable");
  MY_EXPECT_STDOUT_CONTAINS("Local Value");
  output_handler.wipe_all();

  std::remove(user_path.c_str());
  std::remove(bin_path.c_str());

  // If there startup files on the paths used on this test, they are restored
  if (user_existed) {
    out.open(user_path, std::ios_base::trunc);
    if (!out.fail()) {
      out.write(user_backup.c_str(), user_backup.size());
      out.close();
    }
  }

  if (bin_existed) {
    out.open(bin_path, std::ios_base::trunc);
    if (!out.fail()) {
      out.write(bin_backup.c_str(), bin_backup.size());
      out.close();
    }
  }
}

TEST_F(Interactive_shell_test, js_startup_scripts) {
  std::string user_path = shcore::get_user_config_path();
  user_path += "mysqlshrc.js";

  // User Config path is executed last
  std::string user_backup;
  bool user_existed = shcore::load_text_file(user_path, user_backup);

  std::ofstream out;
  out.open(user_path, std::ios_base::trunc);
  if (!out.fail()) {
    out << "shell.custom_prompt = function() {" << std::endl;
    out << "   return '---> ';" << std::endl;
    out << "}" << std::endl << std::endl;
    out << "var the_variable = 'Local Value';" << std::endl;
    out.close();
  }

  std::string bin_path = shcore::get_binary_folder();
  bin_path += "/mysqlshrc.js";

  // Binary Config path is executed first
  std::string bin_backup;
  bool bin_existed = shcore::load_text_file(bin_path, user_backup);

  out.open(bin_path, std::ios_base::app);
  if (!out.fail()) {
    out << "var mysqlx = require('mysqlx');" << std::endl;
    out << "var the_variable = 'Global Value';" << std::endl;
    out.close();
  }

  _options->full_interactive = true;
  reset_shell();
  output_handler.wipe_all();

  _interactive_shell->process_line("dir(mysqlx)");
  MY_EXPECT_STDOUT_CONTAINS("getSession");
  output_handler.wipe_all();

  EXPECT_EQ("---> ", _interactive_shell->prompt());
  output_handler.wipe_all();

  _interactive_shell->process_line("the_variable");
  MY_EXPECT_STDOUT_CONTAINS("Local Value");
  output_handler.wipe_all();

  std::remove(user_path.c_str());
  std::remove(bin_path.c_str());

  // If there startup files on the paths used on this test, they are restored
  if (user_existed) {
    out.open(user_path, std::ios_base::trunc);
    if (!out.fail()) {
      out.write(user_backup.c_str(), user_backup.size());
      out.close();
    }
  }

  if (bin_existed) {
    out.open(bin_path, std::ios_base::trunc);
    if (!out.fail()) {
      out.write(bin_backup.c_str(), bin_backup.size());
      out.close();
    }
  }
}
}
}<|MERGE_RESOLUTION|>--- conflicted
+++ resolved
@@ -142,50 +142,10 @@
   MY_EXPECT_STDOUT_CONTAINS("<ClassicSession:" + _mysql_uri_nopasswd);
   output_handler.wipe_all();
 
-<<<<<<< HEAD
-      _interactive_shell->process_line("session");
-      MY_EXPECT_STDOUT_CONTAINS("<XSession:" + _uri_nopasswd);
-      output_handler.wipe_all();
-
-      _interactive_shell->process_line("db");
-      MY_EXPECT_STDOUT_CONTAINS("<Schema:mysql>");
-      output_handler.wipe_all();
-
-      _interactive_shell->process_line("session.close()");
-
-      _interactive_shell->process_line("\\connect -x");
-      output_handler.wipe_all();
-
-      _interactive_shell->process_line("session");
-      MY_EXPECT_STDOUT_CONTAINS("<XSession:" + _uri_nopasswd);
-      output_handler.wipe_all();
-
-      _interactive_shell->process_line("session.close()");
-
-      _interactive_shell->process_line("\\connect -x ");
-      output_handler.wipe_all();
-
-      _interactive_shell->process_line("session");
-      MY_EXPECT_STDOUT_CONTAINS("<XSession:" + _uri_nopasswd);
-      output_handler.wipe_all();
-
-      _interactive_shell->process_line("session.close()");
-
-      _interactive_shell->process_line("\\connect -x    ");
-      output_handler.wipe_all();
-
-      _interactive_shell->process_line("session");
-      MY_EXPECT_STDOUT_CONTAINS("<XSession:" + _uri_nopasswd);
-      output_handler.wipe_all();
-
-      _interactive_shell->process_line("session.close()");
-    }
-=======
   _interactive_shell->process_line("db");
   EXPECT_STREQ("<Undefined>\n", output_handler.std_out.c_str());
 
   _interactive_shell->process_line("session.close()");
->>>>>>> ad2e1a9c
 
   _interactive_shell->process_line("\\connect -c " + _mysql_uri + "/mysql");
   MY_EXPECT_STDOUT_CONTAINS("Creating a Classic Session to '" + _mysql_uri_nopasswd + "/mysql'");
@@ -196,58 +156,9 @@
   MY_EXPECT_STDOUT_CONTAINS("<ClassicSession:" + _mysql_uri_nopasswd);
   output_handler.wipe_all();
 
-<<<<<<< HEAD
-      _interactive_shell->process_line("db");
-      EXPECT_STREQ("<Undefined>\n", output_handler.std_out.c_str());
-
-      _interactive_shell->process_line("session.close()");
-
-      _interactive_shell->process_line("\\connect -n " + _uri + "/mysql");
-      MY_EXPECT_STDOUT_CONTAINS("Default schema `mysql` accessible through db.");
-      output_handler.wipe_all();
-
-      _interactive_shell->process_line("session");
-      MY_EXPECT_STDOUT_CONTAINS("<NodeSession:" + _uri_nopasswd);
-      output_handler.wipe_all();
-
-      _interactive_shell->process_line("db");
-      MY_EXPECT_STDOUT_CONTAINS("<Schema:mysql>");
-      output_handler.wipe_all();
-
-      _interactive_shell->process_line("session.close()");
-
-      _interactive_shell->process_line("\\connect -n");
-      output_handler.wipe_all();
-
-      _interactive_shell->process_line("session");
-      MY_EXPECT_STDOUT_CONTAINS("<NodeSession:" + _uri_nopasswd);
-      output_handler.wipe_all();
-
-      _interactive_shell->process_line("session.close()");
-
-      _interactive_shell->process_line("\\connect -n ");
-      output_handler.wipe_all();
-
-      _interactive_shell->process_line("session");
-      MY_EXPECT_STDOUT_CONTAINS("<NodeSession:" + _uri_nopasswd);
-      output_handler.wipe_all();
-
-      _interactive_shell->process_line("session.close()");
-
-      _interactive_shell->process_line("\\connect -n    ");
-      output_handler.wipe_all();
-
-      _interactive_shell->process_line("session");
-      MY_EXPECT_STDOUT_CONTAINS("<NodeSession:" + _uri_nopasswd);
-      output_handler.wipe_all();
-
-      _interactive_shell->process_line("session.close()");
-    }
-=======
   _interactive_shell->process_line("db");
   MY_EXPECT_STDOUT_CONTAINS("<ClassicSchema:mysql>");
   output_handler.wipe_all();
->>>>>>> ad2e1a9c
 
   _interactive_shell->process_line("session.close()");
 
@@ -268,111 +179,8 @@
     MY_EXPECT_STDOUT_CONTAINS("<XSession:" + _uri_nopasswd);
     output_handler.wipe_all();
 
-<<<<<<< HEAD
-      _interactive_shell->process_line("\\connect -c " + _mysql_uri + "/mysql");
-      MY_EXPECT_STDOUT_CONTAINS("Default schema set to `mysql`.");
-      output_handler.wipe_all();
-
-      _interactive_shell->process_line("session");
-      MY_EXPECT_STDOUT_CONTAINS("<ClassicSession:" + _mysql_uri_nopasswd);
-      output_handler.wipe_all();
-
-      _interactive_shell->process_line("db");
-      MY_EXPECT_STDOUT_CONTAINS("<ClassicSchema:mysql>");
-      output_handler.wipe_all();
-
-      _interactive_shell->process_line("session.close()");
-
-      _interactive_shell->process_line("\\connect -c");
-      output_handler.wipe_all();
-
-      _interactive_shell->process_line("session");
-      MY_EXPECT_STDOUT_CONTAINS("<ClassicSession:" + _mysql_uri_nopasswd);
-      output_handler.wipe_all();
-
-      _interactive_shell->process_line("session.close()");
-
-      _interactive_shell->process_line("\\connect -c ");
-      output_handler.wipe_all();
-
-      _interactive_shell->process_line("session");
-      MY_EXPECT_STDOUT_CONTAINS("<ClassicSession:" + _mysql_uri_nopasswd);
-      output_handler.wipe_all();
-
-      _interactive_shell->process_line("session.close()");
-
-      _interactive_shell->process_line("\\connect -c    ");
-      output_handler.wipe_all();
-
-      _interactive_shell->process_line("session");
-      MY_EXPECT_STDOUT_CONTAINS("<ClassicSession:" + _mysql_uri_nopasswd);
-      output_handler.wipe_all();
-
-      _interactive_shell->process_line("session.close()");
-    }
-
-    TEST_F(Interactive_shell_test, shell_command_connect_errors)
-    {
-      std::string err_msg = "\\connect [-<type>] <uri or $name>";
-      std::string syntax_err_msg = "SyntaxError: Unexpected token "
-                                   "ILLEGAL at (shell):1:1\n"
-                                   "in  \\connect\n"
-                                   "    ^\n";
-      std::string syntax_err_msg_1 = "SyntaxError: Unexpected token "
-                                     "ILLEGAL at (shell):1:1\n"
-                                     "in  \\connect \n"
-                                     "    ^\n";
-
-      _interactive_shell->process_line("\\connect");
-      MY_EXPECT_STDERR_CONTAINS(err_msg);
-      output_handler.wipe_all();
-
-      _interactive_shell->process_line("\\connect ");
-      MY_EXPECT_STDERR_CONTAINS(err_msg);
-      output_handler.wipe_all();
-
-      _interactive_shell->process_line("\\connect    ");
-      MY_EXPECT_STDERR_CONTAINS(err_msg);
-      output_handler.wipe_all();
-
-      _interactive_shell->process_line(" \\connect");
-      MY_EXPECT_STDERR_CONTAINS(syntax_err_msg);
-      output_handler.wipe_all();
-
-      _interactive_shell->process_line(" \\connect ");
-      MY_EXPECT_STDERR_CONTAINS(syntax_err_msg_1);
-      output_handler.wipe_all();
-    }
-
-    TEST_F(Interactive_shell_test, shell_command_use)
-    {
-      _interactive_shell->process_line("\\use mysql");
-      MY_EXPECT_STDERR_CONTAINS("Not Connected.");
-      output_handler.wipe_all();
-
-      _interactive_shell->process_line("\\connect " + _uri);
-      MY_EXPECT_STDOUT_CONTAINS("No default schema selected.");
-      output_handler.wipe_all();
-
-      _interactive_shell->process_line("db");
-      EXPECT_STREQ("<Undefined>\n", output_handler.std_out.c_str());
-      output_handler.wipe_all();
-
-      _interactive_shell->process_line("\\use mysql");
-      MY_EXPECT_STDOUT_CONTAINS("Schema `mysql` accessible through db.");
-      output_handler.wipe_all();
-
-      _interactive_shell->process_line("db");
-      EXPECT_STREQ("<Schema:mysql>\n", output_handler.std_out.c_str());
-      output_handler.wipe_all();
-
-      _interactive_shell->process_line("\\use unexisting");
-      MY_EXPECT_STDERR_CONTAINS("RuntimeError: Unknown database 'unexisting'");
-      output_handler.wipe_all();
-=======
     _interactive_shell->process_line("session.close()");
   }
->>>>>>> ad2e1a9c
 
   // Session type determined from connection success
   {
