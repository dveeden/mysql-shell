/*
 * Copyright (c) 2016, 2017, Oracle and/or its affiliates. All rights reserved.
 *
 * This program is free software; you can redistribute it and/or
 * modify it under the terms of the GNU General Public License as
 * published by the Free Software Foundation; version 2 of the
 * License.
 *
 * This program is distributed in the hope that it will be useful,
 * but WITHOUT ANY WARRANTY; without even the implied warranty of
 * MERCHANTABILITY or FITNESS FOR A PARTICULAR PURPOSE. See the
 * GNU General Public License for more details.
 *
 * You should have received a copy of the GNU General Public License
 * along with this program; if not, write to the Free Software
 * Foundation, Inc., 51 Franklin St, Fifth Floor, Boston, MA
 * 02110-1301  USA
 */
#include <algorithm>
#include <iomanip>
#include <iostream>
#include <random>
#include <sstream>
#include <string>
#include <vector>
#include <memory>
#include "modules/adminapi/mod_dba_replicaset.h"
#include "modules/adminapi/mod_dba_metadata_storage.h"
#include "modules/adminapi/mod_dba_common.h"
#include "modules/adminapi/mod_dba_sql.h"
#include "modules/mod_shell.h"
#include "shellcore/base_session.h"
#include "common/uuid/include/uuid_gen.h"
#include "modules/mod_mysql_resultset.h"
#include "modules/mod_mysql_session.h"
#include "modules/mysqlxtest_utils.h"
#include "shellcore/shell_core_options.h"
#include "utils/utils_general.h"
#include "utils/utils_sqlstring.h"
#include "utils/utils_string.h"
#include "utils/utils_time.h"
#ifdef _WIN32
#define strerror_r(errno, buf, len) strerror_s(buf, len, errno)
#else
#include <arpa/inet.h>
#include <netinet/in.h>
#include <sys/socket.h>
#include <sys/types.h>

#include <netdb.h>
#include <unistd.h>
#endif
#include "gr/group_replication.h"

using namespace std::placeholders;
using namespace mysqlsh;
using namespace mysqlsh::dba;
using namespace shcore;
<<<<<<< HEAD
using mysqlshdk::db::uri::formats::only_transport;
using mysqlshdk::db::uri::formats::user_transport;
std::set<std::string> ReplicaSet::_add_instance_opts = {
    "label", "password", "dbPassword", "memberSslMode", "ipWhitelist"};
std::set<std::string> ReplicaSet::_remove_instance_opts = {
    "password", "dbPassword", "force"};
=======

std::set<std::string> ReplicaSet::_add_instance_opts = {
    "label", "password", "dbPassword", "memberSslMode",
    "ipWhitelist", "localAddress", "groupSeeds"};
std::set<std::string> ReplicaSet::_remove_instance_opts = {"password", "dbPassword", "force"};
>>>>>>> 9f6fc15d

char const *ReplicaSet::kTopologyPrimaryMaster = "pm";
char const *ReplicaSet::kTopologyMultiMaster = "mm";

static const std::string kSandboxDatadir = "sandboxdata";

ReplicaSet::ReplicaSet(const std::string &name,
                       const std::string &topology_type,
                       std::shared_ptr<MetadataStorage> metadata_storage)
    : _name(name),
      _topology_type(topology_type),
      _metadata_storage(metadata_storage) {
  assert(topology_type == kTopologyMultiMaster ||
         topology_type == kTopologyPrimaryMaster);
  init();
}

ReplicaSet::~ReplicaSet() {}

std::string &ReplicaSet::append_descr(std::string &s_out, int UNUSED(indent),
                                      int UNUSED(quote_strings)) const {
  s_out.append("<" + class_name() + ":" + _name + ">");
  return s_out;
}

static void append_member_status(const shcore::Value::Map_type_ref &node,
                                 const Instance_definition& instance,
                                 bool read_write,
                                 bool active_session_instance) {
  (*node)["address"] = shcore::Value(instance.endpoint);

  (*node)["status"] = instance.state.empty() ?
      shcore::Value("(MISSING)") :
      shcore::Value(instance.state);
  (*node)["role"] = shcore::Value(instance.role);
  (*node)["mode"] = shcore::Value(read_write ? "R/W" : "R/O");
}

bool ReplicaSet::operator==(const Object_bridge &other) const {
  return class_name() == other.class_name() && this == &other;
}

#if DOXYGEN_CPP
/**
 * Use this function to retrieve an valid member of this class exposed to the
 * scripting languages. \param prop : A string containing the name of the member
 * to be returned
 *
 * This function returns a Value that wraps the object returned by this
 * function. The content of the returned value depends on the property being
 * requested. The next list shows the valid properties as well as the returned
 * value for each of them:
 *
 * \li name: returns a String object with the name of this ReplicaSet object.
 */
#else
/**
 * Returns the name of this ReplicaSet object.
 * \return the name as an String object.
 */
#if DOXYGEN_JS
String ReplicaSet::getName() {}
#elif DOXYGEN_PY
str ReplicaSet::get_name() {}
#endif
#endif
shcore::Value ReplicaSet::get_member(const std::string &prop) const {
  shcore::Value ret_val;
  if (prop == "name")
    ret_val = shcore::Value(_name);
  else
    ret_val = shcore::Cpp_object_bridge::get_member(prop);

  return ret_val;
}

void ReplicaSet::init() {
  add_property("name", "getName");
  add_varargs_method("addInstance",
                     std::bind(&ReplicaSet::add_instance_, this, _1));
  add_varargs_method("rejoinInstance",
                     std::bind(&ReplicaSet::rejoin_instance_, this, _1));
  add_varargs_method("removeInstance",
                     std::bind(&ReplicaSet::remove_instance_, this, _1));
  add_varargs_method("disable", std::bind(&ReplicaSet::disable, this, _1));
  add_varargs_method("dissolve", std::bind(&ReplicaSet::dissolve, this, _1));
  add_varargs_method("checkInstanceState",
                     std::bind(&ReplicaSet::check_instance_state, this, _1));
  add_varargs_method(
      "forceQuorumUsingPartitionOf",
      std::bind(&ReplicaSet::force_quorum_using_partition_of_, this, _1));
}

/*
 * Verify if the topology type changed and issue an error if needed.
 */
void ReplicaSet::verify_topology_type_change() const {
  // Get GR single primary mode value.
  int gr_primary_mode;
  auto classic(_metadata_storage->get_session());
  get_server_variable(classic,
                      "group_replication_single_primary_mode", gr_primary_mode);

  // Check if the topology type matches the real settings used by the
  // cluster instance, otherwise an error is issued.
  // NOTE: The GR primary mode is guaranteed (by GR) to be the same for all
  // instance of the same group.
  if (gr_primary_mode == 1 && _topology_type == kTopologyMultiMaster)
    throw shcore::Exception::runtime_error(
        "The InnoDB Cluster topology type (Multi-Master) does not match the "
        "current Group Replication configuration (Single-Master). Please "
        "use <cluster>.rescan() or change the Group Replication "
        "configuration accordingly.");
  else if (gr_primary_mode == 0 && _topology_type == kTopologyPrimaryMaster)
    throw shcore::Exception::runtime_error(
        "The InnoDB Cluster topology type (Single-Master) does not match the "
        "current Group Replication configuration (Multi-Master). Please "
        "use <cluster>.rescan() or change the Group Replication "
        "configuration accordingly.");
}

void ReplicaSet::adopt_from_gr() {
  shcore::Value ret_val;

  auto newly_discovered_instances_list(
      get_newly_discovered_instances(_metadata_storage, _id));

  // Add all instances to the cluster metadata
  for (NewInstanceInfo &instance : newly_discovered_instances_list) {
    mysqlshdk::db::Connection_options newly_discovered_instance;

    newly_discovered_instance.set_host(instance.host);
    newly_discovered_instance.set_port(instance.port);

    log_info("Adopting member %s:%d from existing group", instance.host.c_str(),
             instance.port);

    // TODO(somebody): what if the password is different on each server?
    // And what if is different from the current session?
    auto session = _metadata_storage->get_session();

    auto session_data = session->get_connection_options();

    newly_discovered_instance.set_user(session_data.get_user());
    newly_discovered_instance.set_password(session_data.get_password());

    add_instance_metadata(newly_discovered_instance);
  }
}

/**
 * Adds a Instance to the ReplicaSet
 * \param conn The Connection String or URI of the Instance to be added
 */
#if DOXYGEN_JS
Undefined ReplicaSet::addInstance(InstanceDef instance, Dictionary options) {}
#elif DOXYGEN_PY
None ReplicaSet::add_instance(InstanceDef instance, doptions) {}
#endif
shcore::Value ReplicaSet::add_instance_(const shcore::Argument_list &args) {
  shcore::Value ret_val;
  args.ensure_count(1, 2, get_function_name("addInstance").c_str());

  // Check if the ReplicaSet is empty
  if (_metadata_storage->is_replicaset_empty(get_id()))
    throw shcore::Exception::runtime_error(
        "ReplicaSet not initialized. Please add the Seed Instance using: "
        "addSeedInstance().");

  // Add the Instance to the Default ReplicaSet
  try {
    auto instance_def =
        mysqlsh::get_connection_options(args, mysqlsh::PasswordFormat::OPTIONS);

    shcore::Argument_list rest;
    if (args.size() == 2)
      rest.push_back(args.at(1));

    ret_val = add_instance(instance_def, rest);
  }
  CATCH_AND_TRANSLATE_FUNCTION_EXCEPTION(get_function_name("addInstance"));

  return ret_val;
}

/**
 * Validate whether the hostname cannot be used for setting up a cluster.
 * Basically, a local address can only be used if it's a sandbox.
 */
static bool check_if_local_host(const std::string &hostname) {
  if (is_local_host(hostname, false)) {
    return true;
  } else {
    struct hostent *he;
    // if the host is not local, we try to resolve it and see if it points to
    // a loopback
    he = gethostbyname(hostname.c_str());
    if (he) {
      for (struct in_addr **h = (struct in_addr **)he->h_addr_list; *h; ++h) {
        const char *addr = inet_ntoa(**h);
        if (strncmp(addr, "127.", 4) == 0) {
          log_info("'%s' is a loopback address '%s'", hostname.c_str(), addr);
          return true;
        }
      }
    }
    // we can't be sure that the address is actually valid here (unless we
    // traverse DNS explicitly), but we'll assume it is and check if the
    // server has something different configured
    return false;
  }
}

void ReplicaSet::validate_instance_address(
    std::shared_ptr<mysqlshdk::db::ISession> session,
    const std::string &hostname, int port) {
  if (check_if_local_host(hostname)) {
    // if the address is local (localhost or 127.0.0.1), we know it's local and
    // so can be used with sandboxes only
    std::string datadir = session->query("SELECT @@datadir")
                              ->fetch_one()
                              ->get_as_string(0);
    if (!datadir.empty() && (datadir[datadir.size() - 1] == '/' ||
                             datadir[datadir.size() - 1] == '\\'))
      datadir.pop_back();
    if (datadir.length() < kSandboxDatadir.length() ||
        datadir.compare(datadir.length() - kSandboxDatadir.length(),
                        kSandboxDatadir.length(), kSandboxDatadir) != 0) {
      log_info("'%s' is a local address but not in a sandbox (datadir %s)",
               hostname.c_str(), datadir.c_str());
      throw shcore::Exception::runtime_error(
          "To add an instance to the cluster, please use a valid, non-local "
          "hostname or IP. " +
          hostname + " can only be used with sandbox MySQL instances.");
    } else {
      log_warning(
          "'%s' (%s) detected as local sandbox. Sandbox instances are only "
          "suitable for deploying and running on your local machine for "
          "testing purposes and are not accessible from external networks.",
          hostname.c_str(), datadir.c_str());
    }
  } else {
    auto result = session->query("select @@report_host, @@hostname");
    auto row = result->fetch_one();
    // host is not set explicitly by the user, so GR will pick hostname by
    // default now we check if this is a loopback address
    if (row->is_null(0)) {
      if (check_if_local_host(row->get_as_string(1))) {
        std::string msg = "MySQL server reports hostname as being '" +
                          row->get_as_string(1) +
                          "', which may cause the cluster to be inaccessible "
                          "externally. Please set report_host in MySQL to fix "
                          "this.";
        log_warning("%s", msg.c_str());
      }
    }
  }
}

shcore::Value ReplicaSet::add_instance(
    const mysqlshdk::db::Connection_options &connection_options,
    const shcore::Argument_list &args,
    const std::string &existing_replication_user,
    const std::string &existing_replication_password, bool overwrite_seed,
    const std::string &group_name) {
  shcore::Value ret_val;

  bool seed_instance = false;
<<<<<<< HEAD
  std::string ssl_mode = dba::kMemberSSLModeAuto;  // SSL Mode AUTO by default
  std::string ip_whitelist;
  std::string instance_label;
=======
  std::string ssl_mode = dba::kMemberSSLModeAuto; //SSL Mode AUTO by default
  std::string ip_whitelist, instance_label, local_address, group_seeds;
>>>>>>> 9f6fc15d

  // NOTE: This function is called from either the add_instance_ on this class
  //       or the add_instance in Cluster class, hence this just throws
  //       exceptions and the proper handling is done on the caller functions
  //       (to append the called function name)

  // Check if we're on a addSeedInstance or not
  if (_metadata_storage->is_replicaset_empty(_id))
    seed_instance = true;

  // Check if we need to overwrite the seed instance
  if (overwrite_seed)
    seed_instance = true;

  // Retrieves the instance definition
  auto instance_def = connection_options;

  // Retrieves the add options
  if (args.size() == 1) {
    auto add_options = args.map_at(0);
    shcore::Argument_map add_instance_map(*add_options);
    add_instance_map.ensure_keys({}, _add_instance_opts, " options");

    // Validate SSL options for the cluster instance
    validate_ssl_instance_options(add_options);

    // Validate ip whitelist option
    validate_ip_whitelist_option(add_options);

    // Validate local address option
    validate_local_address_option(add_options);

    // Validate group seeds option
    validate_group_seeds_option(add_options);

    if (add_options->has_key("memberSslMode"))
      ssl_mode = add_options->get_string("memberSslMode");

    if (add_options->has_key("ipWhitelist"))
      ip_whitelist = add_options->get_string("ipWhitelist");

    if (add_options->has_key("label")) {
      instance_label = add_options->get_string("label");
      mysqlsh::dba::validate_label(instance_label);
    }

    if (add_options->has_key("localAddress"))
      local_address = add_options->get_string("localAddress");

    if (add_options->has_key("groupSeeds"))
      group_seeds = add_options->get_string("groupSeeds");
  }

  // Sets a default user if not specified
  mysqlsh::resolve_connection_credentials(&instance_def, nullptr);
  std::string user = instance_def.get_user();
  std::string super_user_password = instance_def.get_password();
  std::string joiner_host = instance_def.get_host();

  std::string instance_address =
      instance_def.as_uri(only_transport());

  bool is_instance_on_md =
      _metadata_storage->is_instance_on_replicaset(get_id(), instance_address);

  auto session = Dba::get_session(instance_def);

  // Check whether the address being used is not in a known not-good case
  validate_instance_address(session, joiner_host, instance_def.get_port());

  // Check replication filters before creating the Metadata.
  validate_replication_filters(session);

  // Resolve the SSL Mode to use to configure the instance.
  std::string new_ssl_mode;
  std::string target;
  if (seed_instance) {
    new_ssl_mode = resolve_cluster_ssl_mode(session, ssl_mode);
    target = "cluster";
  } else {
    auto peer_session = _metadata_storage->get_session();
    new_ssl_mode =
        resolve_instance_ssl_mode(session, peer_session, ssl_mode);
    target = "instance";
  }

  if (new_ssl_mode != ssl_mode) {
    ssl_mode = new_ssl_mode;
    log_warning("SSL mode used to configure the %s: '%s'", target.c_str(),
                ssl_mode.c_str());
  }

  GRInstanceType type = get_gr_instance_type(session);

  if (type != GRInstanceType::Standalone) {
    // Retrieves the new instance UUID
    std::string uuid;
    get_server_variable(session, "server_uuid", uuid);
    session->close();

    // Verifies if the instance is part of the cluster replication group
    auto cluster_session = _metadata_storage->get_session();

    // Verifies if this UUID is part of the current replication group
    if (is_server_on_replication_group(cluster_session, uuid)) {
      if (type == GRInstanceType::InnoDBCluster) {
        log_debug("Instance '%s' already managed by InnoDB cluster",
                  instance_address.c_str());
        throw shcore::Exception::runtime_error(
            "The instance '" + instance_address +
            "' is already part of this InnoDB cluster");
      } else {
        log_debug(
            "Instance '%s' is already part of a Replication Group, but not "
            "managed",
            instance_address.c_str());
      }
    } else {
      if (type == GRInstanceType::InnoDBCluster)
        throw shcore::Exception::runtime_error(
            "The instance '" + instance_address +
            "' is already part of another InnoDB cluster");
      else
        throw shcore::Exception::runtime_error(
            "The instance '" + instance_address +
            "' is already part of another Replication Group");
    }
  } else {
    session->close();
  }

  log_debug("RS %lu: Adding instance '%s' to replicaset%s",
            static_cast<unsigned long>(_id), instance_address.c_str(),
            is_instance_on_md ? " (already in MD)" : "");

  if (type == GRInstanceType::Standalone) {
    log_debug("Instance '%s' is not yet in the cluster",
              instance_address.c_str());

    std::string replication_user(existing_replication_user);
    std::string replication_user_password(existing_replication_password);

    // Creates the replication user ONLY if not already given
    if (replication_user.empty()) {
      _metadata_storage->create_repl_account(replication_user,
                                             replication_user_password);
      log_debug("Created replication user '%s'", replication_user.c_str());
    }

    // Call the gadget to bootstrap the group with this instance
    if (seed_instance) {
      log_info("Joining '%s' to group using account %s@%s",
<<<<<<< HEAD
               instance_address.c_str(), user.c_str(),
               instance_address.c_str());
      log_info("Using 'group_replication_group_name': %s", group_name.c_str());
      // Call mysqlprovision to bootstrap the group using "start"
      do_join_replicaset(instance_def, nullptr, super_user_password,
                         replication_user, replication_user_password, ssl_mode,
                         ip_whitelist, group_name);
=======
          instance_address.c_str(),
          user.c_str(), instance_address.c_str());
      log_info("Using Group Replication group name: %s",
          group_name.c_str());
      log_info("Using Group Replication local address: %s", local_address.c_str());
      log_info("Using Group Replication group seeds: %s", group_seeds.c_str());
      // Call mysqlprovision to bootstrap the group using "start"
      do_join_replicaset(user + "@" + instance_address,
                         instance_ssl_opts,
                         "",
                         nullptr,
                         super_user_password,
                         replication_user, replication_user_password,
                         ssl_mode, ip_whitelist, group_name, local_address,
                         group_seeds);
>>>>>>> 9f6fc15d
    } else {
      // We need to retrieve a peer instance, so let's use the Seed one
      // NOTE(rennox): In add instance this function is not used, the peer
      // instance is the session from the _metadata_storage: why the difference?
      std::string peer_instance = get_peer_instance();

      mysqlshdk::db::Connection_options peer =
          shcore::get_connection_options(peer_instance, false);

      // Sets the same user as the added instance
      peer.set_user(user);

      // Get SSL values to connect to peer instance
      auto md_ssl = _metadata_storage->get_session()
                        ->get_connection_options()
                        .get_ssl_options();
      if (md_ssl.has_data()) {
        auto peer_ssl = peer.get_ssl_options();
        if (md_ssl.has_ca())
          peer_ssl.set_ca(md_ssl.get_ca());

        if (md_ssl.has_cert())
          peer_ssl.set_cert(md_ssl.get_cert());

        if (md_ssl.has_key())
          peer_ssl.set_key(md_ssl.get_key());
      }

      log_info("Joining '%s' to group using account %s@%s to peer '%s'",
               instance_address.c_str(), user.c_str(), instance_address.c_str(),
               peer_instance.c_str());
      // Call mysqlprovision to do the work
<<<<<<< HEAD
      do_join_replicaset(instance_def, &peer, super_user_password,
                         replication_user, replication_user_password, ssl_mode,
                         ip_whitelist);
=======
      do_join_replicaset(user + "@" + instance_address,
                         instance_ssl_opts,
                         user + "@" + peer_instance,
                         peer_instance_ssl_opts,
                         super_user_password,
                         replication_user, replication_user_password,
                         ssl_mode, ip_whitelist, group_name, local_address,
                         group_seeds);
>>>>>>> 9f6fc15d
    }
  }

  // If the instance is not on the Metadata, we must add it
  if (!is_instance_on_md)
    add_instance_metadata(instance_def, instance_label);

  log_debug("Instance add finished");

  return ret_val;
}

<<<<<<< HEAD
bool ReplicaSet::do_join_replicaset(
    const mysqlshdk::db::Connection_options &instance,
    mysqlshdk::db::Connection_options *peer,
    const std::string &super_user_password, const std::string &repl_user,
    const std::string &repl_user_password, const std::string &ssl_mode,
    const std::string &ip_whitelist, const std::string &group_name) {
=======
bool ReplicaSet::do_join_replicaset(const std::string &instance_url,
                                    const shcore::Value::Map_type_ref &instance_ssl,
                                    const std::string &peer_instance_url,
                                    const shcore::Value::Map_type_ref &peer_instance_ssl,
                                    const std::string &super_user_password,
                                    const std::string &repl_user,
                                    const std::string &repl_user_password,
                                    const std::string &ssl_mode,
                                    const std::string &ip_whitelist,
                                    const std::string &group_name,
                                    const std::string &local_address,
                                    const std::string &group_seeds) {
>>>>>>> 9f6fc15d
  shcore::Value ret_val;
  int exit_code = -1;

  bool is_seed_instance = peer ? false : true;

  shcore::Value::Array_type_ref errors, warnings;

  if (is_seed_instance) {
    exit_code = _cluster->get_provisioning_interface()->start_replicaset(
<<<<<<< HEAD
        instance, repl_user, super_user_password, repl_user_password,
        _topology_type == kTopologyMultiMaster, ssl_mode, ip_whitelist,
        group_name, &errors);
  } else {
    exit_code = _cluster->get_provisioning_interface()->join_replicaset(
        instance, *peer, repl_user, super_user_password, repl_user_password,
        ssl_mode, ip_whitelist, "", false, &errors);
=======
        instance_url, instance_ssl, repl_user, super_user_password,
        repl_user_password, _topology_type == kTopologyMultiMaster, ssl_mode,
        ip_whitelist, group_name, local_address, group_seeds, errors);
  } else {
    exit_code = _cluster->get_provisioning_interface()->join_replicaset(
        instance_url, instance_ssl, repl_user, peer_instance_url,
        peer_instance_ssl, super_user_password, repl_user_password, ssl_mode,
        ip_whitelist, local_address, group_seeds, false, errors);
>>>>>>> 9f6fc15d
  }

  if (exit_code == 0) {
    auto instance_url = instance.as_uri(user_transport());
    // If the exit_code is zero but there are errors
    // it means they're warnings and we must log them first
    if (errors) {
      for (auto error_object : *errors) {
        auto map = error_object.as_map();
        std::string error_str = map->get_string("msg");
        log_warning("DBA: %s : %s", instance_url.c_str(), error_str.c_str());
      }
    }
    if (is_seed_instance)
      ret_val = shcore::Value(
          "The instance '" + instance_url +
          "' was successfully added as seeding instance to the MySQL Cluster.");
    else
      ret_val = shcore::Value("The instance '" + instance_url +
                              "' was successfully added to the MySQL Cluster.");
  } else {
    throw shcore::Exception::runtime_error(
        get_mysqlprovision_error_string(errors));
  }

  return exit_code == 0;
}

#if DOXYGEN_CPP
/**
 * Use this function to rejoin an Instance to the ReplicaSet
 * \param args : A list of values to be used to add a Instance to the
 * ReplicaSet.
 *
 * This function returns an empty Value.
 */
#else
/**
 * Rejoin a Instance to the ReplicaSet
 * \param name The name of the Instance to be rejoined
 */
#if DOXYGEN_JS
Undefined ReplicaSet::rejoinInstance(String name, Dictionary options) {}
#elif DOXYGEN_PY
None ReplicaSet::rejoin_instance(str name, Dictionary options) {}
#endif
#endif  // DOXYGEN_CPP
shcore::Value ReplicaSet::rejoin_instance_(const shcore::Argument_list &args) {
  shcore::Value ret_val;
  args.ensure_count(1, 2, get_function_name("rejoinInstance").c_str());

  // Check if the ReplicaSet is empty
  if (_metadata_storage->is_replicaset_empty(get_id()))
    throw shcore::Exception::runtime_error(
        "ReplicaSet not initialized. Please add the Seed Instance using: "
        "addSeedInstance().");

  // Rejoin the Instance to the Default ReplicaSet
  try {
    auto instance_def =
        mysqlsh::get_connection_options(args, mysqlsh::PasswordFormat::OPTIONS);

    shcore::Value::Map_type_ref options;

    if (args.size() == 2)
      options = args.map_at(1);

    ret_val = rejoin_instance(&instance_def, options);
  }
  CATCH_AND_TRANSLATE_FUNCTION_EXCEPTION(get_function_name("rejoinInstance"));

  return ret_val;
}

shcore::Value ReplicaSet::rejoin_instance(
    mysqlshdk::db::Connection_options *instance_def,
    const shcore::Value::Map_type_ref &rejoin_options) {
  shcore::Value ret_val;
  // SSL Mode AUTO by default
  std::string ssl_mode = mysqlsh::dba::kMemberSSLModeAuto;
  std::string ip_whitelist, user, password;
  shcore::Value::Array_type_ref errors;
  std::shared_ptr<mysqlshdk::db::ISession> session, seed_session;

  // Retrieves the options
  if (rejoin_options) {
    shcore::Argument_map rejoin_instance_map(*rejoin_options);
    rejoin_instance_map.ensure_keys({}, _add_instance_opts, " options");

    // Validate SSL options for the cluster instance
    validate_ssl_instance_options(rejoin_options);

    // Validate ip whitelist option
    validate_ip_whitelist_option(rejoin_options);

    if (rejoin_options->has_key("memberSslMode"))
      ssl_mode = rejoin_options->get_string("memberSslMode");

    if (rejoin_options->has_key("ipWhitelist"))
      ip_whitelist = rejoin_options->get_string("ipWhitelist");
  }

  if (!instance_def->has_port())
    instance_def->set_port(get_default_port());

  std::string instance_address =
      instance_def->as_uri(only_transport());

  // Check if the instance is part of the Metadata
  if (!_metadata_storage->is_instance_on_replicaset(get_id(),
                                                    instance_address)) {
    std::string message = "The instance '" + instance_address + "' " +
                          "does not belong to the ReplicaSet: '" +
                          get_member("name").as_string() + "'.";

    throw shcore::Exception::runtime_error(message);
  }

  // Before rejoining an instance we must verify if the instance's
  // 'group_replication_group_name' matches the one registered in the
  // Metadata (BUG #26159339)
  //
  // Before rejoining an instance we must also verify if the group has quorum
  // and if the gr plugin is active otherwise we may end up hanging the system

  // Get the rejoining instance definition
  // Sets a default user if not specified
  mysqlsh::resolve_connection_credentials(instance_def);
  std::string instance_password = instance_def->get_password();
  // std::string instance_user = instance_def->get_user();

  // Validate 'group_replication_group_name'
  {
    try {
      log_info("Opening a new session to the rejoining instance %s",
               instance_address.c_str());
      session = get_session(*instance_def);
    } catch (std::exception &e) {
      log_error("Could not open connection to '%s': %s",
                instance_address.c_str(), e.what());
      throw;
    }

    if (!validate_replicaset_group_name(_metadata_storage, session, _id)) {
      std::string nice_error =
          "The instance '" + instance_address +
          "' "
          "may belong to a different ReplicaSet as the one registered "
          "in the Metadata since the value of "
          "'group_replication_group_name' does not match the one "
          "registered in the ReplicaSet's Metadata: possible split-brain "
          "scenario. Please remove the instance from the cluster.";

      session->close();

      throw shcore::Exception::runtime_error(nice_error);
    }
  }

  // In order to be able to rejoin the instance to the cluster we need the seed
  // instance.

  // Get the seed instance
  std::string seed_instance = get_peer_instance();

  auto connection_options =
          shcore::get_connection_options(seed_instance, false);

  // To be able to establish a session to the seed instance we need a username
  // and password. Taking into consideration the assumption that all instances
  // of the cluster use the same credentials we can obtain the ones of the
  // current metadata session

  // Get the current cluster session from the metadata
  auto md_session = _metadata_storage->get_session();
  auto md_connection_options = md_session->get_connection_options();

  if (md_connection_options.has_user())
    user = md_connection_options.get_user();

  if (md_connection_options.has_password())
    password = md_connection_options.get_password();

  connection_options.set_user(user);
  connection_options.set_password(password);

  // Establish a session to the seed instance
  try {
    log_info("Opening a new session to seed instance: %s",
             seed_instance.c_str());
    seed_session = get_session(connection_options);
  } catch (std::exception &e) {
    throw Exception::runtime_error("Could not open a connection to " +
                                   seed_instance + ": " + e.what() + ".");
  }

  // Verify if the group_replication plugin is active on the seed instance
  {
    log_info(
        "Verifying if the group_replication plugin is active on the seed "
        "instance %s",
        seed_instance.c_str());

    std::string plugin_status =
        get_plugin_status(seed_session, "group_replication");

    if (plugin_status != "ACTIVE") {
      throw shcore::Exception::runtime_error(
          "Cannot rejoin instance. The seed instance doesn't have "
          "group-replication active.");
    }
  }

  // Verify if the instance being added is MISSING, otherwise throw an error
  // Bug#26870329
  {
    // get server_uuid from the instance that we're trying to rejoin
    if (!validate_instance_rejoinable(session, _metadata_storage, _id)) {
      // instance not missing, so throw an error
      auto instance = mysqlshdk::mysql::Instance(session);
      auto member_state = mysqlshdk::gr::to_string(
          mysqlshdk::gr::get_member_state(instance));
      std::string nice_error_msg = "Cannot rejoin instance '" +
                                   instance_address + "' to the ReplicaSet '" +
                                   get_member("name").as_string() +
                                   "' since it is an active (" + member_state +
                                   ") member of the ReplicaSet.";
      session->close();
      throw shcore::Exception::runtime_error(nice_error_msg);
    }
  }

  // Get @@group_replication_local_address
  std::string seed_instance_xcom_address;
  get_server_variable(session, "group_replication_local_address",
                      seed_instance_xcom_address);

  // join Instance to cluster
  {
    int exit_code;

    // Check replication filters before creating the Metadata.
    validate_replication_filters(session);

    std::string new_ssl_mode;
    // Resolve the SSL Mode to use to configure the instance.
    new_ssl_mode = resolve_instance_ssl_mode(session, seed_session, ssl_mode);
    if (new_ssl_mode != ssl_mode) {
      ssl_mode = new_ssl_mode;
      log_warning("SSL mode used to configure the instance: '%s'",
                  ssl_mode.c_str());
    }

    // Get SSL values to connect to peer instance
    auto seed_instance_def = seed_session->get_connection_options();

    // Stop group-replication
    log_info("Stopping group-replication at instance %s",
             instance_address.c_str());
    session->execute("STOP GROUP_REPLICATION");

    // Get the seed session connection data
    // use mysqlprovision to rejoin the cluster.
    exit_code = _cluster->get_provisioning_interface()->join_replicaset(
<<<<<<< HEAD
        *instance_def, seed_instance_def, "", instance_password, "", ssl_mode,
        ip_whitelist, seed_instance_xcom_address, true, &errors);
=======
                          instance_user + "@" + instance_address,
                          instance_ssl_opts,
                          "",
                          seed_session_user + "@" + seed_session_address,
                          seed_instance_ssl_opts,
                          instance_password, "",
                          ssl_mode, ip_whitelist, "",
                          seed_instance_xcom_address, true,
                          errors);
>>>>>>> 9f6fc15d
    if (exit_code == 0) {
      ret_val = shcore::Value("The instance '" + instance_address +
                              "' was successfully added to the MySQL "
                              "Cluster.");
    } else {
      throw shcore::Exception::runtime_error(
          get_mysqlprovision_error_string(errors));
    }
  }
  return ret_val;
}

#if DOXYGEN_CPP
/**
 * Use this function to remove a Instance from the ReplicaSet object
 * \param args : A list of values to be used to remove a Instance to the
 * Cluster.
 *
 * This function returns an empty Value.
 */
#else
/**
 * Removes a Instance from the ReplicaSet
 * \param name The name of the Instance to be removed
 */
#if DOXYGEN_JS
Undefined ReplicaSet::removeInstance(String name) {}
#elif DOXYGEN_PY
None ReplicaSet::remove_instance(str name) {}
#endif

/**
 * Removes a Instance from the ReplicaSet
 * \param doc The Document representing the Instance to be removed
 */
#if DOXYGEN_JS
Undefined ReplicaSet::removeInstance(Document doc) {}
#elif DOXYGEN_PY
None ReplicaSet::remove_instance(Document doc) {}
#endif
#endif

shcore::Value ReplicaSet::remove_instance_(const shcore::Argument_list &args) {
  shcore::Value ret_val;
  args.ensure_count(1, get_function_name("removeInstance").c_str());

  // Remove the Instance from the Default ReplicaSet
  try {
    ret_val = remove_instance(args);
  }
  CATCH_AND_TRANSLATE_FUNCTION_EXCEPTION(get_function_name("removeInstance"));

  return ret_val;
}

shcore::Value ReplicaSet::remove_instance(const shcore::Argument_list &args) {
  args.ensure_count(1, 2, get_function_name("removeInstance").c_str());

  bool force = false;  // By default force is false.

  auto instance_def =
      mysqlsh::get_connection_options(args, mysqlsh::PasswordFormat::OPTIONS);

  if (!instance_def.has_port())
    instance_def.set_port(get_default_port());

  // Retrieve and validate options.
  if (args.size() == 2) {
    auto remove_options = args.map_at(1);
    shcore::Argument_map remove_options_map(*remove_options);
    remove_options_map.ensure_keys({}, _remove_instance_opts, "options");

    if (remove_options->has_key("force"))
      force = remove_options->get_bool("force");
  }

  // If missing, get instance admin and user information from the metadata
  // session which is the session saved on the cluster
  if (!instance_def.has_user() || !instance_def.has_password()) {
    auto instance_session = _metadata_storage->get_session();
    auto connection_options = instance_session->get_connection_options();

    if (!instance_def.has_user() && connection_options.has_user())
      instance_def.set_user(connection_options.get_user());

    if (!instance_def.has_password() && connection_options.has_password())
      instance_def.set_password(connection_options.get_password());
  }

  // Check if the instance was already added
  std::string instance_address =
      instance_def.as_uri(only_transport());

  bool is_instance_on_md =
      _metadata_storage->is_instance_on_replicaset(get_id(), instance_address);

  // Check if the instance exists on the ReplicaSet
  if (!is_instance_on_md) {
    std::string message = "The instance '" + instance_address + "'";

    message.append(" does not belong to the ReplicaSet: '" +
                   get_member("name").as_string() + "'.");

    throw shcore::Exception::runtime_error(message);
  }

  // Check if it is the last instance in the ReplicaSet and issue an error.
  // NOTE: When multiple replicasets are supported this check needs to be moved
  //       to a higher level (to check if the instance is the last one of the
  //       last replicaset, which should be the default replicaset).
  if (_metadata_storage->get_replicaset_count(get_id()) == 1) {
    throw Exception::logic_error(
        "The instance '" + instance_address +
        "' cannot be removed because it "
        "is the only member of the Cluster. "
        "Please use <Cluster>." +
        get_member_name("dissolve", naming_style) +
        "() instead to remove the last instance and dissolve the Cluster.");
  }

  auto session = _metadata_storage->get_session();

  GRInstanceType type = get_gr_instance_type(session);

  // TODO(miguel): do we remove the host? we check if is the last instance of
  // that host and them remove? auto result =
  // _metadata_storage->remove_host(args);

  // TODO(miguel): the instance_label can be actually a name, check TODO above
  // NOTE: When applicable, removal of the replication user and the instance
  // metadata must be done
  //       before leaving the replicaset, doing it after lets the next
  //       inconsistencies:
  //       - both changes are applied on an instance that is no longer in a
  //       cluster
  //         which means the changes are not replicated
  //       - Also causes the gtid to differ from the cluster instances which
  //       lets this instance
  //         out of the game: can't be added again because of the gtid diverge
  //       - If removing the master instance, a new master will be promoted but
  //       this instance will never
  //         be removed from the cluster

  // Get the instance row details (required later to add back the instance if
  // needed)
  Instance_definition instance =
      _metadata_storage->get_instance(instance_address);

  if (type == GRInstanceType::InnoDBCluster ||
      type == GRInstanceType::GroupReplication) {
    // Remove instance from the MD (metadata).
    // NOTE: This operation MUST be performed before leave-replicaset to ensure
    // that the MD change is also propagated to the target instance to
    // remove (if ONLINE). This avoid issues removing and adding an instance
    // again (error adding the instance because it is already in the MD).
    MetadataStorage::Transaction tx(_metadata_storage);
    remove_instance_metadata(instance_def);
    tx.commit();

    // Call provisioning to remove the instance from the replicaset
    // NOTE: We always try (best effort) to execute leave_replicaset(), but
    // ignore any error in that if force is used (even if the instance is not
    // reachable, since it is already expected to fail).
    int exit_code = -1;
    shcore::Value::Array_type_ref errors;

    exit_code = _cluster->get_provisioning_interface()->leave_replicaset(
        instance_def, &errors);

    // Only add the metadata back if the force option was not used.
    if (exit_code != 0) {
      if (!force) {
        // If the the removal of the instance from the replicaset failed
        // We must add it back to the MD if force is not used
        // NOTE: This is a temporary fix for the issue caused by the
        // API not being atomic.
        // As soon as the API becomes atomic, the following solution can
        // be dropped
        _metadata_storage->insert_instance(instance);

        // If leave replicaset failed and force was not used then check the
        // state of the instance to assess the possible cause of the failure.
        ManagedInstance::State state =
            get_instance_state(session, instance_address);
        if (state == ManagedInstance::Unreachable ||
            state == ManagedInstance::Missing) {
          // Send a diferent error if the instance is not reachable
          // (and the force option was not used).
          std::string message = "The instance '" + instance_address + "'";
          message.append(" cannot be removed because it is on a '");
          message.append(ManagedInstance::describe(
              static_cast<ManagedInstance::State>(state)));
          message.append(
              "' state. Please bring the instance back ONLINE and "
              "try to remove it again. If the instance is "
              "permanently not reachable, then please use "
              "<Cluster>.");
          message.append(get_member_name("removeInstance", naming_style));
          message.append(
              "() with the force option set to true to proceed with the "
              "operation and only remove the instance from the Cluster "
              "Metadata.");
          throw shcore::Exception::runtime_error(message);
        } else {
          throw shcore::Exception::runtime_error(
              get_mysqlprovision_error_string(errors));
        }
      }
      // If force is used do not add the instance back to the metadata,
      // and ignore any leave-replicaset error.
    }
  } else {
    // Remove instance from the MD anyway in case it is standalone.
    // NOTE: Added for safety and completness, this situation should not happen
    //       (covered by preconditions).
    MetadataStorage::Transaction tx(_metadata_storage);
    remove_instance_metadata(instance_def);
    tx.commit();
  }

  return shcore::Value();
}

shcore::Value ReplicaSet::dissolve(const shcore::Argument_list &args) {
  shcore::Value ret_val;
  args.ensure_count(0, 1, get_function_name("dissolve").c_str());

  try {
    bool force = false;
    shcore::Value::Map_type_ref options;

    if (args.size() == 1)
      options = args.map_at(0);

    if (options) {
      shcore::Argument_map opt_map(*options);

      opt_map.ensure_keys({}, {"force"}, "dissolve options");

      if (opt_map.has_key("force"))
        force = opt_map.bool_at("force");
    }

    if (!force && _metadata_storage->is_replicaset_active(get_id()))
      throw shcore::Exception::runtime_error(
          "Cannot dissolve the ReplicaSet: the ReplicaSet is active.");

    MetadataStorage::Transaction tx(_metadata_storage);

    uint64_t rset_id = get_id();

    // remove all the instances from the ReplicaSet
    auto instances = _metadata_storage->get_replicaset_instances(rset_id);

    _metadata_storage->drop_replicaset(rset_id);

    tx.commit();

    remove_instances_from_gr(instances);
  }
  CATCH_AND_TRANSLATE_FUNCTION_EXCEPTION(get_function_name("dissolve"));

  return ret_val;
}

void ReplicaSet::remove_instances_from_gr(
    const std::vector<Instance_definition> &instances) {
  MetadataStorage::Transaction tx(_metadata_storage);

  auto instance_session(_metadata_storage->get_session());
  auto connection_options = instance_session->get_connection_options();

  /* This function usually starts by removing from the replicaset the R/W
   * instance, which usually is the first on the instances list, and on
   * primary-master mode that implies a new master election. So to avoid GR
   * BUG#24818604 , we must leave the R/W instance for last.
   */

  // Get the R/W instance
  std::string master_uuid, master_instance;
  get_status_variable(instance_session, "group_replication_primary_member",
                      master_uuid, false);

  if (!master_uuid.empty()) {
    for (const auto& value : instances) {
      if (value.uuid == master_uuid) {
        master_instance = value.endpoint;
      }
    }
  }

  for (const auto& value : instances) {
    std::string instance_str = value.endpoint;

    if (instance_str != master_instance) {
      remove_instance_from_gr(instance_str, connection_options);
    }
  }

  // Remove the master instance
  if (!master_uuid.empty()) {
    remove_instance_from_gr(master_instance, connection_options);
  }

  tx.commit();
}

void ReplicaSet::remove_instance_from_gr(
    const std::string &instance_str,
    const mysqlshdk::db::Connection_options &data) {
  auto instance = shcore::get_connection_options(instance_str, false);
  instance.set_user(data.get_user());
  instance.set_password(data.get_password());

  if (data.get_ssl_options().has_data()) {
    auto cluster_ssl = data.get_ssl_options();
    auto instance_ssl = instance.get_ssl_options();

    if (cluster_ssl.has_ca())
      instance_ssl.set_ca(cluster_ssl.get_ca());
    if (cluster_ssl.has_cert())
      instance_ssl.set_cert(cluster_ssl.get_cert());
    if (cluster_ssl.has_key())
      instance_ssl.set_key(cluster_ssl.get_key());
  }

  shcore::Value::Array_type_ref errors;

  // Leave the replicaset
  int exit_code = _cluster->get_provisioning_interface()->leave_replicaset(
      instance, &errors);
  if (exit_code != 0)
    throw shcore::Exception::runtime_error(
        get_mysqlprovision_error_string(errors));
}

shcore::Value ReplicaSet::disable(const shcore::Argument_list &args) {
  shcore::Value ret_val;

  args.ensure_count(0, get_function_name("disable").c_str());

  try {
    MetadataStorage::Transaction tx(_metadata_storage);

    // Get all instances of the replicaset
    auto instances = _metadata_storage->get_replicaset_instances(get_id());

    // Update the metadata to turn 'active' off
    _metadata_storage->disable_replicaset(get_id());

    tx.commit();

    remove_instances_from_gr(instances);
  }
  CATCH_AND_TRANSLATE_FUNCTION_EXCEPTION(get_function_name("disable"));

  return ret_val;
}

shcore::Value ReplicaSet::rescan(const shcore::Argument_list &args) {
  shcore::Value ret_val;

  try {
    ret_val = shcore::Value(_rescan(args));
  }
  CATCH_AND_TRANSLATE_FUNCTION_EXCEPTION(get_function_name("rescan"));

  return ret_val;
}

shcore::Value::Map_type_ref ReplicaSet::_rescan(
    const shcore::Argument_list &args) {
  shcore::Value::Map_type_ref ret_val(new shcore::Value::Map_type());

  // Set the ReplicaSet name on the result map
  (*ret_val)["name"] = shcore::Value(_name);

  std::vector<NewInstanceInfo> newly_discovered_instances_list =
      get_newly_discovered_instances(_metadata_storage, _id);

  // Creates the newlyDiscoveredInstances map
  shcore::Value::Array_type_ref newly_discovered_instances(
      new shcore::Value::Array_type());

  for (auto &instance : newly_discovered_instances_list) {
    shcore::Value::Map_type_ref newly_discovered_instance(
        new shcore::Value::Map_type());
    (*newly_discovered_instance)["member_id"] =
        shcore::Value(instance.member_id);
    (*newly_discovered_instance)["name"] = shcore::Value::Null();

    std::string instance_address =
        instance.host + ":" + std::to_string(instance.port);

    (*newly_discovered_instance)["host"] = shcore::Value(instance_address);
    newly_discovered_instances->push_back(
        shcore::Value(newly_discovered_instance));
  }
  // Add the newly_discovered_instances list to the result Map
  (*ret_val)["newlyDiscoveredInstances"] =
      shcore::Value(newly_discovered_instances);

  shcore::Value unavailable_instances_result;

  std::vector<MissingInstanceInfo> unavailable_instances_list =
      get_unavailable_instances(_metadata_storage, _id);

  // Creates the unavailableInstances array
  shcore::Value::Array_type_ref unavailable_instances(
      new shcore::Value::Array_type());

  for (auto &instance : unavailable_instances_list) {
    shcore::Value::Map_type_ref unavailable_instance(
        new shcore::Value::Map_type());
    (*unavailable_instance)["member_id"] = shcore::Value(instance.id);
    (*unavailable_instance)["label"] = shcore::Value(instance.label);
    (*unavailable_instance)["host"] = shcore::Value(instance.host);

    unavailable_instances->push_back(shcore::Value(unavailable_instance));
  }
  // Add the missing_instances list to the result Map
  (*ret_val)["unavailableInstances"] = shcore::Value(unavailable_instances);

  return ret_val;
}

std::string ReplicaSet::get_peer_instance() {
  std::string master_uuid, master_instance;

  // We need to retrieve a peer instance, so let's use the Seed one
  // If using single-primary mode the Seed instance is the primary
  auto instance_session = _metadata_storage->get_session();
  get_status_variable(instance_session, "group_replication_primary_member",
                      master_uuid, false);

  auto instances = _metadata_storage->get_replicaset_online_instances(get_id());

  if (!master_uuid.empty()) {
    for (auto& instance : instances) {
      if (instance.uuid == master_uuid) {
        master_instance = instance.endpoint;
      }
    }
  } else if (!instances.empty()) {
    // If in multi-master mode, any instance works
    // so we can get the first one that is online
    auto instance = instances[0];
    master_instance = instance.endpoint;
  }

  return master_instance;
}

shcore::Value ReplicaSet::check_instance_state(
    const shcore::Argument_list &args) {
  shcore::Value ret_val;
  args.ensure_count(1, 2, get_function_name("checkInstanceState").c_str());

  // Verifies the transaction state of the instance ins relation to the cluster
  try {
    ret_val = retrieve_instance_state(args);
  }
  CATCH_AND_TRANSLATE_FUNCTION_EXCEPTION(get_function_name("getInstanceState"));

  return ret_val;
}

shcore::Value ReplicaSet::retrieve_instance_state(
    const shcore::Argument_list &args) {
  auto instance_def =
      mysqlsh::get_connection_options(args, PasswordFormat::STRING);

  if (!instance_def.has_port())
    instance_def.set_port(get_default_port());

  // Sets a default user if not specified
  mysqlsh::resolve_connection_credentials(&instance_def, nullptr);

  auto instance_session = Dba::get_session(instance_def);

  // We will work with the session saved on the metadata which points to the
  // cluster Assuming it is the R/W instance
  auto master_session = _metadata_storage->get_session();

  // We have to retrieve these variables to do the actual state validation
  std::string master_gtid_executed;
  std::string master_gtid_purged;
  std::string instance_gtid_executed;
  std::string instance_gtid_purged;

  get_gtid_state_variables(master_session, master_gtid_executed,
                           master_gtid_purged);
  get_gtid_state_variables(instance_session,
                           instance_gtid_executed, instance_gtid_purged);

  // Now we perform the validation
  SlaveReplicationState state = get_slave_replication_state(
      master_session, instance_gtid_executed);

  std::string reason;
  std::string status;
  switch (state) {
    case SlaveReplicationState::Diverged:
      status = "error";
      reason = "diverged";
      break;
    case SlaveReplicationState::Irrecoverable:
      status = "error";
      reason = "lost_transactions";
      break;
    case SlaveReplicationState::Recoverable:
      status = "ok";
      reason = "recoverable";
      break;
    case SlaveReplicationState::New:
      status = "ok";
      reason = "new";
      break;
  }

  shcore::Value::Map_type_ref ret_val(new shcore::Value::Map_type());

  (*ret_val)["state"] = shcore::Value(status);
  (*ret_val)["reason"] = shcore::Value(reason);

  return shcore::Value(ret_val);
}

void ReplicaSet::add_instance_metadata(
    const mysqlshdk::db::Connection_options &instance_definition,
    const std::string &label) {
  log_debug("Adding instance to metadata");

  MetadataStorage::Transaction tx(_metadata_storage);

  int xport = instance_definition.get_port() * 10;
  std::string local_gr_address;

  std::string joiner_host = instance_definition.get_host();

  // Check if the instance was already added
  std::string instance_address =
      instance_definition.as_uri(only_transport());

  //  std::string instance_address = joiner_host + ":" +
  //    std::to_string(instance_definition.get_int(mysqlshdk::db::kPort));
  std::string mysql_server_uuid;
  std::string mysql_server_address;

  log_debug("Connecting to '%s' to query for metadata information...",
            instance_address.c_str());
  // get the server_uuid from the joining instance
  {
    std::shared_ptr<mysqlshdk::db::ISession> classic;
    try {
      classic = get_session(instance_definition);
    } catch (Exception &e) {
      std::stringstream ss;
      ss << "Error opening session to '" << instance_address
         << "': " << e.what();
      log_warning("%s", ss.str().c_str());

      // Check if we're adopting a GR cluster, if so, it could happen that
      // we can't connect to it because root@localhost exists but root@hostname
      // doesn't (GR keeps the hostname in the members table)
      if (e.is_mysql() && e.code() == 1045) {  // access denied
        std::stringstream se;
        se << "Access denied connecting to new instance " << instance_address
           << ".\n"
           << "Please ensure all instances in the same group/replicaset have"
              " the same password for account '"
              ""
           << instance_definition.get_user()
           << "' and that it is accessible from the host mysqlsh is running "
              "from.";
        throw Exception::runtime_error(se.str());
      }
      throw Exception::runtime_error(ss.str());
    }
    {
      // Query UUID of the member and its public hostname
      auto result = classic->query("SELECT @@server_uuid");
      auto row = result->fetch_one();
      if (row) {
        mysql_server_uuid = row->get_as_string(0);
      } else {
        throw Exception::runtime_error("@@server_uuid could not be queried");
      }
    }
    try {
      auto result = classic->query("SELECT @@mysqlx_port");
      auto xport_row = result->fetch_one();
      if (xport_row)
        xport = xport_row->get_int(0);
    } catch (std::exception &e) {
      log_info("Could not query xplugin port, using default value: %s",
               e.what());
    }

    // Loads the local HR host data
    get_server_variable(classic,
                        "group_replication_local_address", local_gr_address,
                        false);

    // NOTE(rennox): This validation is completely weird, mysql_server_address
    // has not been used so far...
    if (!mysql_server_address.empty() && mysql_server_address != joiner_host) {
      log_info("Normalized address of '%s' to '%s'", joiner_host.c_str(),
               mysql_server_address.c_str());

      instance_address = mysql_server_address + ":" +
                         std::to_string(instance_definition.get_port());
    } else {
      mysql_server_address = joiner_host;
    }
  }
  std::string instance_xaddress;
  instance_xaddress = mysql_server_address + ":" + std::to_string(xport);
  Instance_definition instance;

  instance.role = "HA";
  instance.endpoint = instance_address;
  instance.xendpoint = instance_xaddress;
  instance.grendpoint = local_gr_address;
  instance.uuid = mysql_server_uuid;

  instance.label = label.empty() ? instance_address : label;

  // update the metadata with the host
  // NOTE(rennox): the old insert_host function was reading from the map
  // the keys location and id_host (<--- no, is not a typo, id_host)
  // where does those values come from????
  uint32_t host_id =
      _metadata_storage->insert_host(instance_definition.get_host(), "", "");

  instance.host_id = host_id;
  instance.replicaset_id = get_id();

  // And the instance
  _metadata_storage->insert_instance(instance);

  tx.commit();
}

void ReplicaSet::remove_instance_metadata(
    const mysqlshdk::db::Connection_options &instance_def) {
  log_debug("Removing instance from metadata");

  MetadataStorage::Transaction tx(_metadata_storage);

  std::string port = std::to_string(instance_def.get_port());

  std::string host = instance_def.get_host();

  // Check if the instance was already added
  std::string instance_address = host + ":" + port;

  _metadata_storage->remove_instance(instance_address);

  tx.commit();
}

std::vector<std::string> ReplicaSet::get_online_instances() {
  std::vector<std::string> online_instances_array;

  auto online_instances =
      _metadata_storage->get_replicaset_online_instances(_id);

  for (auto &instance : online_instances) {
    // TODO: Review if end point is the right thing
    std::string instance_host = instance.endpoint;
    online_instances_array.push_back(instance_host);
  }

  return online_instances_array;
}

#if DOXYGEN_CPP
/**
 * Use this function to restore a ReplicaSet from a Quorum loss scenario
 * \param args : A list of values to be used to use the partition from
 * an Instance to restore the ReplicaSet.
 *
 * This function returns an empty Value.
 */
#else
/**
 * Forces the quorum on ReplicaSet with Quorum loss
 * \param name The name of the Instance to be used as partition to force the
 * quorum on the ReplicaSet
 */
#if DOXYGEN_JS
Undefined ReplicaSet::forceQuorumUsingPartitionOf(InstanceDef instance);
#elif DOXYGEN_PY
None ReplicaSet::force_quorum_using_partition_of(InstanceDef instance);
#endif
#endif  // DOXYGEN_CPP
shcore::Value ReplicaSet::force_quorum_using_partition_of_(
    const shcore::Argument_list &args) {
  shcore::Value ret_val;
  args.ensure_count(1, 2,
                    get_function_name("forceQuorumUsingPartitionOf").c_str());

  // Check if the ReplicaSet is empty
  if (_metadata_storage->is_replicaset_empty(get_id()))
    throw shcore::Exception::runtime_error("ReplicaSet not initialized.");

  // Rejoin the Instance to the Default ReplicaSet
  try {
    ret_val = force_quorum_using_partition_of(args);
  }
  CATCH_AND_TRANSLATE_FUNCTION_EXCEPTION(
      get_function_name("forceQuorumUsingPartitionOf"));

  return ret_val;
}

shcore::Value ReplicaSet::force_quorum_using_partition_of(
    const shcore::Argument_list &args) {
  shcore::Value ret_val;
  uint64_t rset_id = get_id();
  std::shared_ptr<mysqlshdk::db::ISession> session;

  auto instance_def =
      mysqlsh::get_connection_options(args, PasswordFormat::STRING);

  if (!instance_def.has_port())
    instance_def.set_port(get_default_port());

  std::string instance_address =
      instance_def.as_uri(only_transport());

  // Sets a default user if not specified
  mysqlsh::resolve_connection_credentials(&instance_def, nullptr);
  std::string password = instance_def.get_password();

  // TODO(miguel): test if there's already quorum and add a 'force' option to be
  // used if so

  // TODO(miguel): test if the instance if part of the current cluster, for the
  // scenario of restoring a cluster quorum from another

  // Check if the instance belongs to the ReplicaSet on the Metadata
  if (!_metadata_storage->is_instance_on_replicaset(rset_id,
                                                    instance_address)) {
    std::string message = "The instance '" + instance_address + "'";

    message.append(" does not belong to the ReplicaSet: '" +
                   get_member("name").as_string() + "'.");

    throw shcore::Exception::runtime_error(message);
  }

  // Before rejoining an instance we must verify if the instance's
  // 'group_replication_group_name' matches the one registered in the
  // Metadata (BUG #26159339)
  {
    try {
      log_info("Opening a new session to the partition instance %s",
               instance_address.c_str());
      session = get_session(instance_def);
    } catch (std::exception &e) {
      log_error("Could not open connection to '%s': %s",
                instance_address.c_str(), e.what());
      throw;
    }

    if (!validate_replicaset_group_name(_metadata_storage, session, _id)) {
      std::string nice_error =
          "The instance '" + instance_address +
          "' "
          "cannot be used to restore the cluster as it "
          "may belong to a different ReplicaSet as the one registered "
          "in the Metadata since the value of "
          "'group_replication_group_name' does not match the one "
          "registered in the ReplicaSet's Metadata: possible split-brain "
          "scenario.";

      session->close();

      throw shcore::Exception::runtime_error(nice_error);
    }
  }

  // Get the instance state
  ReplicationGroupState state;

  auto instance_type = get_gr_instance_type(session);

  if (instance_type != GRInstanceType::Standalone) {
    state = get_replication_group_state(session, instance_type);

    if (state.source_state != ManagedInstance::OnlineRW &&
        state.source_state != ManagedInstance::OnlineRO) {
      std::string message = "The instance '" + instance_address + "'";
      message.append(" cannot be used to restore the cluster as it is on a ");
      message.append(ManagedInstance::describe(
          static_cast<ManagedInstance::State>(state.source_state)));
      message.append(" state, and should be ONLINE");

      throw shcore::Exception::runtime_error(message);
    }
  } else {
    std::string message = "The instance '" + instance_address + "'";
    message.append(
        " cannot be used to restore the cluster as it is not an active member "
        "of replication group.");
    throw shcore::Exception::runtime_error(message);
  }

  session->close();

  // Get the online instances of the ReplicaSet to user as group_peers
  auto online_instances =
      _metadata_storage->get_replicaset_online_instances(rset_id);

  if (online_instances.empty())
    throw shcore::Exception::logic_error(
        "No online instances are visible from the given one.");

  std::string group_peers;

  for (auto &instance : online_instances) {
    std::string instance_host = instance.endpoint;
    auto instance_def = shcore::get_connection_options(instance_host, false);
    instance_def.set_user("root");
    // We assume the root password is the same on all instances
    instance_def.set_password(password);

    try {
      log_info(
          "Opening a new session to a group_peer instance to obtain the XCOM "
          "address %s",
          instance_host.c_str());
      session = get_session(instance_def);
    } catch (std::exception &e) {
      log_error("Could not open connection to %s: %s", instance_address.c_str(),
                e.what());
      throw;
    }

    std::string group_peer_instance_xcom_address;

    // Get @@group_replication_local_address
    get_server_variable(session,
                        "group_replication_local_address",
                        group_peer_instance_xcom_address);

    group_peers.append(group_peer_instance_xcom_address);
    group_peers.append(",");
  }

  // Force the reconfiguration of the GR group
  {
    // Remove the trailing comma of group_peers
    if (group_peers.back() == ',')
      group_peers.pop_back();

    log_info("Setting the group_replication_force_members at instance %s",
             instance_address.c_str());

    set_global_variable(session,
                        "group_replication_force_members", group_peers);

    session->close();
  }

  return ret_val;
}

ReplicationGroupState ReplicaSet::check_preconditions(
    const std::string &function_name) const {
  return check_function_preconditions(class_name(), function_name,
                                      get_function_name(function_name),
                                      _metadata_storage);
}

shcore::Value ReplicaSet::get_description() const {
  shcore::Value ret_val = shcore::Value::new_map();
  auto description = ret_val.as_map();

  // First we identify the master instance
  auto instances = _metadata_storage->get_replicaset_instances(_id);

  (*description)["name"] = shcore::Value(_name);
  (*description)["instances"] = shcore::Value::new_array();

  auto instance_list = description->get_array("instances");

  for (const auto &value : instances) {
    auto instance = shcore::Value::new_map();
    auto instance_obj = instance.as_map();

    (*instance_obj)["label"] = shcore::Value(value.label);
    (*instance_obj)["host"] = shcore::Value(value.endpoint);
    (*instance_obj)["role"] = shcore::Value(value.role);

    instance_list->push_back(instance);
  }

  return ret_val;
}

shcore::Value ReplicaSet::get_status(
    const mysqlsh::dba::ReplicationGroupState &state) const {
  shcore::Value ret_val = shcore::Value::new_map();
  auto status = ret_val.as_map();

  // First, check if the topology type matchs the current state in order to
  // retrieve the status correctly, otherwise issue an error.
  this->verify_topology_type_change();

  bool single_primary_mode = _topology_type == kTopologyPrimaryMaster;

  // get the current cluster session from the metadata
  auto instance_session = _metadata_storage->get_session();

  // Identifies the master node
  std::string master_uuid;
  if (single_primary_mode) {
    get_status_variable(instance_session,
                        "group_replication_primary_member", master_uuid, false);
  }

  // Get SSL Mode used by the cluster (same on all members of the replicaset).
  std::string gr_ssl_mode;
  get_server_variable(instance_session, "group_replication_ssl_mode",
                      gr_ssl_mode, true);

  auto instances = _metadata_storage->get_replicaset_instances(_id, true);

  Instance_definition master;
  bool master_found = false;
  int online_count = 0, total_count = 0;

  for (const auto &value : instances) {
    total_count++;
    if (value.uuid == master_uuid) {
      master = value;
      master_found = true;
    }

    if (value.state == "ONLINE")
      online_count++;
  }

  /*
   * Theory:
   *
   * unreachable_instances = COUNT(member_state = 'UNREACHABLE')
   * quorum = unreachable_instances < (total_instances / 2)
   * total_ha_instances = 2 * (number_of_failures) + 1
   * number_of_failures = (total_ha_instances - 1) / 2
   */

  int number_of_failures = (online_count - 1) / 2;
  int non_active = total_count - online_count;

  std::string desc_status;
  ReplicaSetStatus::Status rs_status;

  // Get the current cluster session from the metadata
  auto session = _metadata_storage->get_session();
  auto options = session->get_connection_options();

  std::string active_session_address =
      options.as_uri(only_transport());

  if (state.quorum == ReplicationQuorum::Quorumless) {
    rs_status = ReplicaSetStatus::NO_QUORUM;
    desc_status = "Cluster has no quorum as visible from '" +
                  active_session_address +
                  "' and cannot process write transactions.";
  } else {
    if (number_of_failures == 0) {
      rs_status = ReplicaSetStatus::OK_NO_TOLERANCE;

      desc_status = "Cluster is NOT tolerant to any failures.";
    } else {
      if (non_active > 0)
        rs_status = ReplicaSetStatus::OK_PARTIAL;
      else
        rs_status = ReplicaSetStatus::OK;

      if (number_of_failures == 1)
        desc_status = "Cluster is ONLINE and can tolerate up to ONE failure.";
      else
        desc_status = "Cluster is ONLINE and can tolerate up to " +
                      std::to_string(number_of_failures) + " failures.";
    }
  }

  if (non_active > 0) {
    if (non_active == 1)
      desc_status.append(" " + std::to_string(non_active) +
                         " member is not active");
    else
      desc_status.append(" " + std::to_string(non_active) +
                         " members are not active");
  }

  (*status)["name"] = shcore::Value(_name);
  (*status)["statusText"] = shcore::Value(desc_status);
  (*status)["status"] = shcore::Value(ReplicaSetStatus::describe(rs_status));
  (*status)["ssl"] = shcore::Value(gr_ssl_mode);

  // In single primary mode we need to add the "primary" field
  if (single_primary_mode && master_found)
    (*status)["primary"] = shcore::Value(master.endpoint);

  // Creates the topology node
  (*status)["topology"] = shcore::Value::new_map();
  auto instance_owner_node = status->get_map("topology");

  // Inserts the instances
  for (const auto &value : instances) {
    // Gets each row
    auto instance_label = value.label;
    (*instance_owner_node)[instance_label] = shcore::Value::new_map();
    auto instance_node = instance_owner_node->get_map(instance_label);

    // check if it is the active session instance
    bool active_session_instance = false;

    if (active_session_address == value.endpoint)
      active_session_instance = true;

    if (value == master && single_primary_mode)
      append_member_status(instance_node, value, true, active_session_instance);
    else
      append_member_status(instance_node, value,
                           single_primary_mode ? false : true,
                           active_session_instance);

    (*instance_node)["readReplicas"] = shcore::Value::new_map();
  }

  return ret_val;
}

void ReplicaSet::remove_instances(
    const std::vector<std::string> &remove_instances) {
  if (!remove_instances.empty()) {
    for (auto instance : remove_instances) {
      // verify if the instance is on the metadata
      if (_metadata_storage->is_instance_on_replicaset(_id, instance)) {
        Value::Map_type_ref options(new shcore::Value::Map_type);

        auto connection_options =
            shcore::get_connection_options(instance, false);
        remove_instance_metadata(connection_options);
      } else {
        std::string message = "The instance '" + instance + "'";
        message.append(" does not belong to the ReplicaSet: '" +
                       get_member("name").as_string() + "'.");
        throw shcore::Exception::runtime_error(message);
      }
    }
  }
}

void ReplicaSet::rejoin_instances(
    const std::vector<std::string> &rejoin_instances,
    const shcore::Value::Map_type_ref &options) {
  auto instance_session(_metadata_storage->get_session());
  auto instance_data = instance_session->get_connection_options();

  if (!rejoin_instances.empty()) {
    // Get the user and password from the options
    // or from the instance session
    if (options) {
      // Check if the password is specified on the options and if not prompt it
      mysqlsh::set_user_from_map(&instance_data, options);
      mysqlsh::set_password_from_map(&instance_data, options);
    }

    for (auto instance : rejoin_instances) {
      // verify if the instance is on the metadata
      if (_metadata_storage->is_instance_on_replicaset(_id, instance)) {
        auto connection_options =
            shcore::get_connection_options(instance, false);

        connection_options.set_user(instance_data.get_user());
        connection_options.set_password(instance_data.get_password());

        // If rejoinInstance fails we don't want to stop the execution of the
        // function, but to log the error.
        try {
          std::string msg = "Rejoining the instance '" + instance +
                            "' to the "
                            "cluster's default replicaset.";
          log_warning("%s", msg.c_str());
          rejoin_instance(&connection_options, shcore::Value::Map_type_ref());
        } catch (shcore::Exception &e) {
          log_error("Failed to rejoin instance: %s", e.what());
        }
      } else {
        std::string msg =
            "The instance '" + instance +
            "' does not "
            "belong to the cluster. Skipping rejoin to the Cluster.";
        throw shcore::Exception::runtime_error(msg);
      }
    }
  }
}

std::shared_ptr<mysqlshdk::db::ISession> ReplicaSet::get_session(
    const mysqlshdk::db::Connection_options &args) {
  std::shared_ptr<mysqlshdk::db::ISession> ret_val;

  ret_val = mysqlshdk::db::mysql::Session::create();

  ret_val->connect(args);

  return ret_val;
}<|MERGE_RESOLUTION|>--- conflicted
+++ resolved
@@ -56,20 +56,13 @@
 using namespace mysqlsh;
 using namespace mysqlsh::dba;
 using namespace shcore;
-<<<<<<< HEAD
 using mysqlshdk::db::uri::formats::only_transport;
 using mysqlshdk::db::uri::formats::user_transport;
 std::set<std::string> ReplicaSet::_add_instance_opts = {
-    "label", "password", "dbPassword", "memberSslMode", "ipWhitelist"};
+    "label", "password", "dbPassword", "memberSslMode", "ipWhitelist",
+    "localAddress", "groupSeeds"};
 std::set<std::string> ReplicaSet::_remove_instance_opts = {
     "password", "dbPassword", "force"};
-=======
-
-std::set<std::string> ReplicaSet::_add_instance_opts = {
-    "label", "password", "dbPassword", "memberSslMode",
-    "ipWhitelist", "localAddress", "groupSeeds"};
-std::set<std::string> ReplicaSet::_remove_instance_opts = {"password", "dbPassword", "force"};
->>>>>>> 9f6fc15d
 
 char const *ReplicaSet::kTopologyPrimaryMaster = "pm";
 char const *ReplicaSet::kTopologyMultiMaster = "mm";
@@ -338,14 +331,8 @@
   shcore::Value ret_val;
 
   bool seed_instance = false;
-<<<<<<< HEAD
   std::string ssl_mode = dba::kMemberSSLModeAuto;  // SSL Mode AUTO by default
-  std::string ip_whitelist;
-  std::string instance_label;
-=======
-  std::string ssl_mode = dba::kMemberSSLModeAuto; //SSL Mode AUTO by default
   std::string ip_whitelist, instance_label, local_address, group_seeds;
->>>>>>> 9f6fc15d
 
   // NOTE: This function is called from either the add_instance_ on this class
   //       or the add_instance in Cluster class, hence this just throws
@@ -498,31 +485,16 @@
     // Call the gadget to bootstrap the group with this instance
     if (seed_instance) {
       log_info("Joining '%s' to group using account %s@%s",
-<<<<<<< HEAD
                instance_address.c_str(), user.c_str(),
                instance_address.c_str());
-      log_info("Using 'group_replication_group_name': %s", group_name.c_str());
+      log_info("Using Group Replication group name: %s", group_name.c_str());
+      log_info("Using Group Replication local address: %s",
+               local_address.c_str());
+      log_info("Using Group Replication group seeds: %s", group_seeds.c_str());
       // Call mysqlprovision to bootstrap the group using "start"
       do_join_replicaset(instance_def, nullptr, super_user_password,
                          replication_user, replication_user_password, ssl_mode,
-                         ip_whitelist, group_name);
-=======
-          instance_address.c_str(),
-          user.c_str(), instance_address.c_str());
-      log_info("Using Group Replication group name: %s",
-          group_name.c_str());
-      log_info("Using Group Replication local address: %s", local_address.c_str());
-      log_info("Using Group Replication group seeds: %s", group_seeds.c_str());
-      // Call mysqlprovision to bootstrap the group using "start"
-      do_join_replicaset(user + "@" + instance_address,
-                         instance_ssl_opts,
-                         "",
-                         nullptr,
-                         super_user_password,
-                         replication_user, replication_user_password,
-                         ssl_mode, ip_whitelist, group_name, local_address,
-                         group_seeds);
->>>>>>> 9f6fc15d
+                         ip_whitelist, group_name, local_address, group_seeds);
     } else {
       // We need to retrieve a peer instance, so let's use the Seed one
       // NOTE(rennox): In add instance this function is not used, the peer
@@ -555,20 +527,9 @@
                instance_address.c_str(), user.c_str(), instance_address.c_str(),
                peer_instance.c_str());
       // Call mysqlprovision to do the work
-<<<<<<< HEAD
       do_join_replicaset(instance_def, &peer, super_user_password,
                          replication_user, replication_user_password, ssl_mode,
-                         ip_whitelist);
-=======
-      do_join_replicaset(user + "@" + instance_address,
-                         instance_ssl_opts,
-                         user + "@" + peer_instance,
-                         peer_instance_ssl_opts,
-                         super_user_password,
-                         replication_user, replication_user_password,
-                         ssl_mode, ip_whitelist, group_name, local_address,
-                         group_seeds);
->>>>>>> 9f6fc15d
+                         ip_whitelist, group_name, local_address, group_seeds);
     }
   }
 
@@ -581,27 +542,13 @@
   return ret_val;
 }
 
-<<<<<<< HEAD
 bool ReplicaSet::do_join_replicaset(
     const mysqlshdk::db::Connection_options &instance,
     mysqlshdk::db::Connection_options *peer,
     const std::string &super_user_password, const std::string &repl_user,
     const std::string &repl_user_password, const std::string &ssl_mode,
-    const std::string &ip_whitelist, const std::string &group_name) {
-=======
-bool ReplicaSet::do_join_replicaset(const std::string &instance_url,
-                                    const shcore::Value::Map_type_ref &instance_ssl,
-                                    const std::string &peer_instance_url,
-                                    const shcore::Value::Map_type_ref &peer_instance_ssl,
-                                    const std::string &super_user_password,
-                                    const std::string &repl_user,
-                                    const std::string &repl_user_password,
-                                    const std::string &ssl_mode,
-                                    const std::string &ip_whitelist,
-                                    const std::string &group_name,
-                                    const std::string &local_address,
-                                    const std::string &group_seeds) {
->>>>>>> 9f6fc15d
+    const std::string &ip_whitelist, const std::string &group_name,
+    const std::string &local_address, const std::string &group_seeds) {
   shcore::Value ret_val;
   int exit_code = -1;
 
@@ -611,24 +558,13 @@
 
   if (is_seed_instance) {
     exit_code = _cluster->get_provisioning_interface()->start_replicaset(
-<<<<<<< HEAD
         instance, repl_user, super_user_password, repl_user_password,
         _topology_type == kTopologyMultiMaster, ssl_mode, ip_whitelist,
-        group_name, &errors);
+        group_name, local_address, group_seeds, &errors);
   } else {
     exit_code = _cluster->get_provisioning_interface()->join_replicaset(
         instance, *peer, repl_user, super_user_password, repl_user_password,
-        ssl_mode, ip_whitelist, "", false, &errors);
-=======
-        instance_url, instance_ssl, repl_user, super_user_password,
-        repl_user_password, _topology_type == kTopologyMultiMaster, ssl_mode,
-        ip_whitelist, group_name, local_address, group_seeds, errors);
-  } else {
-    exit_code = _cluster->get_provisioning_interface()->join_replicaset(
-        instance_url, instance_ssl, repl_user, peer_instance_url,
-        peer_instance_ssl, super_user_password, repl_user_password, ssl_mode,
-        ip_whitelist, local_address, group_seeds, false, errors);
->>>>>>> 9f6fc15d
+        ssl_mode, ip_whitelist, local_address, group_seeds, false, &errors);
   }
 
   if (exit_code == 0) {
@@ -893,20 +829,8 @@
     // Get the seed session connection data
     // use mysqlprovision to rejoin the cluster.
     exit_code = _cluster->get_provisioning_interface()->join_replicaset(
-<<<<<<< HEAD
         *instance_def, seed_instance_def, "", instance_password, "", ssl_mode,
-        ip_whitelist, seed_instance_xcom_address, true, &errors);
-=======
-                          instance_user + "@" + instance_address,
-                          instance_ssl_opts,
-                          "",
-                          seed_session_user + "@" + seed_session_address,
-                          seed_instance_ssl_opts,
-                          instance_password, "",
-                          ssl_mode, ip_whitelist, "",
-                          seed_instance_xcom_address, true,
-                          errors);
->>>>>>> 9f6fc15d
+        ip_whitelist, "", seed_instance_xcom_address, true, &errors);
     if (exit_code == 0) {
       ret_val = shcore::Value("The instance '" + instance_address +
                               "' was successfully added to the MySQL "
