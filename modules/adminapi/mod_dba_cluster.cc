--- conflicted
+++ resolved
@@ -370,12 +370,8 @@
               "The value for groupSeeds is used to set the Group Replication "\
               "system variable 'group_replication_group_seeds'. The "\
               "groupSeeds option accepts a comma-separated list of addresses "
-<<<<<<< HEAD
-                  "in the format: '<host1>:<port1>,...,<hostN>:<portN>'.");
-
-=======
               "in the format: 'host1:port1,...,hostN:portN'.");
->>>>>>> e2cd76e4
+
 /**
  * $(CLUSTER_ADDINSTANCE_BRIEF)
  *
