--- conflicted
+++ resolved
@@ -1,952 +1,896 @@
-/*
- * Copyright (c) 2014, 2016, Oracle and/or its affiliates. All rights reserved.
- *
- * This program is free software; you can redistribute it and/or
- * modify it under the terms of the GNU General Public License as
- * published by the Free Software Foundation; version 2 of the
- * License.
- *
- * This program is distributed in the hope that it will be useful,
- * but WITHOUT ANY WARRANTY; without even the implied warranty of
- * MERCHANTABILITY or FITNESS FOR A PARTICULAR PURPOSE. See the
- * GNU General Public License for more details.
- *
- * You should have received a copy of the GNU General Public License
- * along with this program; if not, write to the Free Software
- * Foundation, Inc., 51 Franklin St, Fifth Floor, Boston, MA
- * 02110-1301  USA
- */
-
-#include "utils/utils_sqlstring.h"
-#include "mod_mysqlx_session.h"
-#include "mod_mysqlx_schema.h"
-#include "mod_mysqlx_resultset.h"
-#include "mod_mysqlx_expression.h"
-#include "mod_mysqlx_constants.h"
-#include "shellcore/object_factory.h"
-#include "shellcore/shell_core.h"
-#include "shellcore/lang_base.h"
-#include "mod_mysqlx_session_sql.h"
-#include "shellcore/server_registry.h"
-#include "utils/utils_general.h"
-#include "utils/utils_time.h"
-#include "utils/utils_file.h"
-#include "shellcore/proxy_object.h"
-
-#include "mysqlxtest_utils.h"
-
-#include <boost/lexical_cast.hpp>
-#include <boost/format.hpp>
-#include <boost/algorithm/string.hpp>
-#include "mysqlx_connection.h"
-#include "logger/logger.h"
-
-#include <stdlib.h>
-#include <string.h>
-
-#define MAX_COLUMN_LENGTH 1024
-#define MIN_COLUMN_LENGTH 4
-
-#if _MSC_VER
-#define _CRT_SECURE_NO_WARNINGS
-#define mystrdup _strdup
-#else
-#define mystrdup strdup
-#endif
-
-using namespace mysh;
-using namespace shcore;
-using namespace mysh::mysqlx;
-
-REGISTER_OBJECT(mysqlx, XSession);
-REGISTER_OBJECT(mysqlx, NodeSession);
-REGISTER_OBJECT(mysqlx, Expression);
-REGISTER_OBJECT(mysqlx, Type);
-REGISTER_OBJECT(mysqlx, IndexType);
-
-#include <set>
-
-#ifdef WIN32
-#define strcasecmp _stricmp
-#endif
-
-BaseSession::BaseSession()
-  : _case_sensitive_table_names(false)
-{
-  init();
+/*
+ * Copyright (c) 2014, 2016, Oracle and/or its affiliates. All rights reserved.
+ *
+ * This program is free software; you can redistribute it and/or
+ * modify it under the terms of the GNU General Public License as
+ * published by the Free Software Foundation; version 2 of the
+ * License.
+ *
+ * This program is distributed in the hope that it will be useful,
+ * but WITHOUT ANY WARRANTY; without even the implied warranty of
+ * MERCHANTABILITY or FITNESS FOR A PARTICULAR PURPOSE. See the
+ * GNU General Public License for more details.
+ *
+ * You should have received a copy of the GNU General Public License
+ * along with this program; if not, write to the Free Software
+ * Foundation, Inc., 51 Franklin St, Fifth Floor, Boston, MA
+ * 02110-1301  USA
+ */
+
+#include "utils/utils_sqlstring.h"
+#include "mod_mysqlx_session.h"
+#include "mod_mysqlx_schema.h"
+#include "mod_mysqlx_resultset.h"
+#include "mod_mysqlx_expression.h"
+#include "mod_mysqlx_constants.h"
+#include "shellcore/object_factory.h"
+#include "shellcore/shell_core.h"
+#include "shellcore/lang_base.h"
+#include "mod_mysqlx_session_sql.h"
+#include "shellcore/server_registry.h"
+#include "utils/utils_general.h"
+#include "utils/utils_time.h"
+#include "utils/utils_file.h"
+#include "shellcore/proxy_object.h"
+
+#include "mysqlxtest_utils.h"
+
+#include <boost/lexical_cast.hpp>
+#include <boost/format.hpp>
+#include <boost/algorithm/string.hpp>
+#include "mysqlx_connection.h"
+#include "logger/logger.h"
+
+#include <stdlib.h>
+#include <string.h>
+
+#define MAX_COLUMN_LENGTH 1024
+#define MIN_COLUMN_LENGTH 4
+
+#if _MSC_VER
+#define _CRT_SECURE_NO_WARNINGS
+#define mystrdup _strdup
+#else
+#define mystrdup strdup
+#endif
+
+using namespace mysh;
+using namespace shcore;
+using namespace mysh::mysqlx;
+
+REGISTER_OBJECT(mysqlx, XSession);
+REGISTER_OBJECT(mysqlx, NodeSession);
+REGISTER_OBJECT(mysqlx, Expression);
+REGISTER_OBJECT(mysqlx, Type);
+REGISTER_OBJECT(mysqlx, IndexType);
+
+#include <set>
+
+#ifdef WIN32
+#define strcasecmp _stricmp
+#endif
+
+BaseSession::BaseSession()
+  : _case_sensitive_table_names(false)
+{
+  init();
+}
+
+bool BaseSession::is_connected() const
+{
+  return _session.is_connected();
+}
+
+std::shared_ptr< ::mysqlx::Session> BaseSession::session_obj() const
+{
+  return _session.get();
+}
+
+BaseSession::BaseSession(const BaseSession& s) : ShellDevelopmentSession(s), _case_sensitive_table_names(false)
+{
+  init();
+}
+
+void BaseSession::init()
+{
+  _schemas.reset(new shcore::Value::Map_type);
+
+  add_method("close", std::bind(&BaseSession::close, this, _1), "data");
+  add_method("setFetchWarnings", std::bind(&BaseSession::set_fetch_warnings, this, _1), "data");
+  add_method("startTransaction", std::bind(&BaseSession::startTransaction, this, _1), "data");
+  add_method("commit", std::bind(&BaseSession::commit, this, _1), "data");
+  add_method("rollback", std::bind(&BaseSession::rollback, this, _1), "data");
+
+  add_method("dropSchema", std::bind(&BaseSession::drop_schema, this, _1), "data");
+  add_method("dropTable", std::bind(&BaseSession::drop_schema_object, this, _1, "Table"), "data");
+  add_method("dropCollection", std::bind(&BaseSession::drop_schema_object, this, _1, "Collection"), "data");
+  add_method("dropView", std::bind(&BaseSession::drop_schema_object, this, _1, "View"), "data");
+
+  // Prepares the cache handling
+  auto generator = [this](const std::string& name){return shcore::Value::wrap<Schema>(new Schema(_get_shared_this(), name)); };
+  update_schema_cache = [generator, this](const std::string &name, bool exists){DatabaseObject::update_cache(name, generator, true, _schemas); };
+}
+
+Value BaseSession::connect(const Argument_list &args)
+{
+  std::string function = class_name() + '.' + "connect";
+  args.ensure_count(1, 2, function.c_str());
+
+  try
+  {
+    // Retrieves the connection data, whatever the source is
+    load_connection_data(args);
+
+    _session.open(_host, _port, _schema, _user, _password, _ssl_ca, _ssl_cert, _ssl_key, 10000, _auth_method, true);
+
+    int case_sesitive_table_names = 0;
+    _retrieve_session_info(_default_schema, case_sesitive_table_names);
+
+    _case_sensitive_table_names = (case_sesitive_table_names == 0);
+
+    set_connection_id();
+  }
+  CATCH_AND_TRANSLATE();
+
+  return Value::Null();
+}
+
+void BaseSession::set_connection_id()
+{
+  if (_session.is_connected())
+  {
+    // the client id from xprotocol is not the same as the connection id so it is gathered here.
+    std::shared_ptr< ::mysqlx::Result> result = _session.execute_sql("select connection_id();");
+    std::shared_ptr< ::mysqlx::Row> row = result->next();
+    if (row)
+    {
+      if (!row->isNullField(0))
+        _connection_id = row->uInt64Field(0);
+    }
+    result->flush();
+  }
+}
+
+void BaseSession::set_option(const char *option, int value)
+{
+  if (strcmp(option, "trace_protocol") == 0 && _session.is_connected())
+    _session.enable_protocol_trace(value != 0);
+  else
+    throw shcore::Exception::argument_error(std::string("Unknown option ").append(option));
+}
+
+uint64_t BaseSession::get_connection_id() const
+{
+  return _connection_id;
+}
+
+bool BaseSession::table_name_compare(const std::string &n1, const std::string &n2)
+{
+  if (_case_sensitive_table_names)
+    return n1 == n2;
+  else
+    return strcasecmp(n1.c_str(), n2.c_str()) == 0;
+}
+
+/**
+* \brief Closes the session.
+* After closing the session it is still possible to make read only operation to gather metadata info, like getTable(name) or getSchemas().
+*/
+#if DOXYGEN_JS
+Undefined BaseSession::close(){}
+#elif DOXYGEN_PY
+None BaseSession::close(){}
+#endif
+Value BaseSession::close(const shcore::Argument_list &args)
+{
+  args.ensure_count(0, get_function_name("close").c_str());
+
+  // Connection must be explicitly closed, we can't rely on the
+  // automatic destruction because if shared across different objects
+  // it may remain open
+  reset_session();
+
+  return shcore::Value();
+}
+
+void BaseSession::reset_session()
+{
+  try
+  {
+    log_warning("Closing session: %s", _uri.c_str());
+
+    _session.reset();
+  }
+  catch (std::exception &e)
+  {
+    log_warning("Error occurred closing session: %s", e.what());
+  }
+}
+
+Value BaseSession::sql(const Argument_list &args)
+{
+  args.ensure_count(1, get_function_name("sql").c_str());
+
+  // NOTE: This function is no longer exposed as part of the API but it kept
+  //       since it is used internally.
+  //       until further cleanup is done let it live here.
+  Value ret_val;
+  try
+  {
+    ret_val = execute_sql(args.string_at(0), shcore::Argument_list());
+  }
+  CATCH_AND_TRANSLATE();
+
+  return ret_val;
+}
+
+//! Creates a schema on the database and returns the corresponding object.
+#if DOXYGEN_CPP
+//! \param args should contain a string value indicating the schema name.
+#else
+//! \param name A string value indicating the schema name.
+#endif
+/**
+* \return The created schema object.
+* \exception An exception is thrown if an error occurs creating the XSession.
+*/
+#if DOXYGEN_JS
+Schema BaseSession::createSchema(String name){}
+#elif DOXYGEN_PY
+Schema BaseSession::create_schema(str name){}
+#endif
+Value BaseSession::create_schema(const shcore::Argument_list &args)
+{
+  args.ensure_count(1, get_function_name("createSchema").c_str());
+
+  Value ret_val;
+  try
+  {
+    std::string schema = args.string_at(0);
+    std::string statement = sqlstring("create schema !", 0) << schema;
+    ret_val = executeStmt("sql", statement, false, shcore::Argument_list());
+
+    // if reached this point it indicates that there were no errors
+    update_schema_cache(schema, true);
+
+    ret_val = (*_schemas)[schema];
+  }
+  CATCH_AND_TRANSLATE();
+
+  return ret_val;
+}
+
+/**
+* Starts a transaction context on the server.
+* \return A SqlResult object.
+* Calling this function will turn off the autocommit mode on the server.
+*
+* All the operations executed after calling this function will take place only when commit() is called.
+*
+* All the operations executed after calling this function, will be discarded is rollback() is called.
+*
+* When commit() or rollback() are called, the server autocommit mode will return back to it's state before calling startTransaction().
+*/
+#if DOXYGEN_JS
+Result BaseSession::startTransaction(){}
+#elif DOXYGEN_PY
+Result BaseSession::start_transaction(){}
+#endif
+shcore::Value BaseSession::startTransaction(const shcore::Argument_list &args)
+{
+  args.ensure_count(0, get_function_name("startTransaction").c_str());
+
+  return executeStmt("sql", "start transaction", false, shcore::Argument_list());
+}
+
+/**
+* Commits all the operations executed after a call to startTransaction().
+* \return A SqlResult object.
+*
+* All the operations executed after calling startTransaction() will take place when this function is called.
+*
+* The server autocommit mode will return back to it's state before calling startTransaction().
+*/
+#if DOXYGEN_JS
+Result BaseSession::commit(){}
+#elif DOXYGEN_PY
+Result BaseSession::commit(){}
+#endif
+shcore::Value BaseSession::commit(const shcore::Argument_list &args)
+{
+  args.ensure_count(0, get_function_name("commit").c_str());
+
+  return executeStmt("sql", "commit", false, shcore::Argument_list());
+}
+
+/**
+* Discards all the operations executed after a call to startTransaction().
+* \return A SqlResult object.
+*
+* All the operations executed after calling startTransaction() will be discarded when this function is called.
+*
+* The server autocommit mode will return back to it's state before calling startTransaction().
+*/
+#if DOXYGEN_JS
+Result BaseSession::rollback(){}
+#elif DOXYGEN_PY
+Result BaseSession::rollback(){}
+#endif
+shcore::Value BaseSession::rollback(const shcore::Argument_list &args)
+{
+  args.ensure_count(0, get_function_name("rollback").c_str());
+
+  return executeStmt("sql", "rollback", false, shcore::Argument_list());
+}
+
+Value BaseSession::execute_sql(const std::string& statement, const Argument_list &args)
+{
+  return executeStmt("sql", statement, true, args);
+}
+
+Value BaseSession::executeAdminCommand(const std::string& command, bool expect_data, const Argument_list &args) const
+{
+  std::string function = class_name() + '.' + "executeAdminCommand";
+  args.ensure_at_least(1, function.c_str());
+
+  return executeStmt("xplugin", command, expect_data, args);
+}
+
+Value BaseSession::executeStmt(const std::string &domain, const std::string& command, bool expect_data, const Argument_list &args) const
+{
+  MySQL_timer timer;
+  Value ret_val;
+
+  timer.start();
+
+  std::shared_ptr< ::mysqlx::Result> exec_result = _session.execute_statement(domain, command, args);
+
+  timer.end();
+
+  if (expect_data)
+  {
+    SqlResult *result = new SqlResult(exec_result);
+    result->set_execution_time(timer.raw_duration());
+    ret_val = shcore::Value::wrap(result);
+  }
+  else
+  {
+    Result *result = new Result(exec_result);
+    result->set_execution_time(timer.raw_duration());
+    ret_val = shcore::Value::wrap(result);
+  }
+
+  return ret_val;
+}
+
+#if DOXYGEN_JS || DOXYGEN_PY
+/**
+* Retrieves the Schema configured as default for the session.
+* \return A Schema object or Null
+*/
+#if DOXYGEN_JS
+Schema BaseSession::getDefaultSchema(){}
+#elif DOXYGEN_PY
+Schema BaseSession::get_default_schema(){}
+#endif
+
+/**
+* Retrieves the connection data for this session in string format.
+* \return A string representing the connection data.
+*/
+#if DOXYGEN_JS
+String BaseSession::getUri(){}
+#elif DOXYGEN_PY
+str BaseSession::get_uri(){}
+#endif
+#endif
+
+std::string BaseSession::_retrieve_current_schema()
+{
+  std::string name;
+  try
+  {
+    if (_session.is_connected())
+    {
+      // TODO: update this logic properly
+      std::shared_ptr< ::mysqlx::Result> result = _session.execute_sql("select schema()");
+      std::shared_ptr< ::mysqlx::Row>row = result->next();
+
+      if (!row->isNullField(0))
+        name = row->stringField(0);
+
+      result->flush();
+    }
+  }
+  CATCH_AND_TRANSLATE();
+
+  return name;
+}
+
+void BaseSession::_retrieve_session_info(std::string &current_schema,
+                                        int &case_sensitive_table_names)
+{
+  try
+  {
+    if (_session.is_connected())
+    {
+      // TODO: update this logic properly
+      std::shared_ptr< ::mysqlx::Result> result = _session.execute_sql("select schema(), @@lower_case_table_names");
+      std::shared_ptr< ::mysqlx::Row>row = result->next();
+
+      if (!row->isNullField(0))
+        current_schema = row->stringField(0);
+      case_sensitive_table_names = (int)row->uInt64Field(1);
+
+      result->flush();
+    }
+  }
+  CATCH_AND_TRANSLATE();
+}
+
+//! Retrieves a Schema object from the current session through it's name.
+#if DOXYGEN_CPP
+//! \param args should contain the name of the Schema object to be retrieved.
+#else
+//! \param name The name of the Schema object to be retrieved.
+#endif
+/**
+* \return The Schema object with the given name.
+* \exception An exception is thrown if the given name is not a valid schema on the XSession.
+* \sa Schema
+*/
+#if DOXYGEN_JS
+Schema BaseSession::getSchema(String name){}
+#elif DOXYGEN_PY
+Schema BaseSession::get_schema(str name){}
+#endif
+shcore::Value BaseSession::get_schema(const shcore::Argument_list &args) const
+{
+  args.ensure_count(1, get_function_name("getSchema").c_str());
+  shcore::Value ret_val;
+
+  std::string type = "Schema";
+  std::string search_name = args.string_at(0);
+  std::string name = db_object_exists(type, search_name, "");
+
+  if (!name.empty())
+  {
+    update_schema_cache(name, true);
+
+    ret_val = (*_schemas)[name];
+
+    ret_val.as_object<Schema>()->update_cache();
+  }
+  else
+  {
+    update_schema_cache(search_name, false);
+
+    throw Exception::runtime_error("Unknown database '" + search_name + "'");
+  }
+
+  return ret_val;
+}
+
+/**
+* Retrieves the Schemas available on the session.
+* \return A List containing the Schema objects available o the session.
+*/
+#if DOXYGEN_JS
+List BaseSession::getSchemas(){}
+#elif DOXYGEN_PY
+list BaseSession::get_schemas(){}
+#endif
+shcore::Value BaseSession::get_schemas(const shcore::Argument_list &args) const
+{
+  args.ensure_count(0, get_function_name("getSchemas").c_str());
+
+  shcore::Value::Array_type_ref schemas(new shcore::Value::Array_type);
+
+  try
+  {
+    if (_session.is_connected())
+    {
+      std::shared_ptr< ::mysqlx::Result> result = _session.execute_sql("show databases;");
+      std::shared_ptr< ::mysqlx::Row> row = result->next();
+
+      while (row)
+      {
+        std::string schema_name;
+        if (!row->isNullField(0))
+          schema_name = row->stringField(0);
+
+        if (!schema_name.empty())
+        {
+          update_schema_cache(schema_name, true);
+
+          schemas->push_back((*_schemas)[schema_name]);
+        }
+
+        row = result->next();
+      }
+
+      result->flush();
+    }
+  }
+  CATCH_AND_TRANSLATE();
+
+  return shcore::Value(schemas);
+}
+
+shcore::Value BaseSession::set_fetch_warnings(const shcore::Argument_list &args)
+{
+  args.ensure_count(1, get_function_name("setFetchWarnings").c_str());
+
+  bool enable = args.bool_at(0);
+  std::string command = enable ? "enable_notices" : "disable_notices";
+
+  shcore::Argument_list command_args;
+  command_args.push_back(Value("warnings"));
+
+  return executeAdminCommand(command, false, command_args);
+}
+
+/**
+* Drops the schema with the specified name.
+* \return A SqlResult object if succeeded.
+* \exception An error is raised if the schema did not exist.
+*/
+#if DOXYGEN_JS
+Result BaseSession::dropSchema(String name){}
+#elif DOXYGEN_PY
+Result BaseSession::drop_schema(str name){}
+#endif
+shcore::Value BaseSession::drop_schema(const shcore::Argument_list &args)
+{
+  std::string function = get_function_name("dropSchema");
+
+  args.ensure_count(1, function.c_str());
+
+  if (args[0].type != shcore::String)
+    throw shcore::Exception::argument_error(function + ": Argument #1 is expected to be a string");
+
+  std::string name = args[0].as_string();
+
+  Value ret_val = executeStmt("sql", sqlstring("drop schema !", 0) << name, false, shcore::Argument_list());
+
+  if (_schemas->find(name) != _schemas->end())
+    _schemas->erase(name);
+
+  return ret_val;
+}
+
+#if DOXYGEN_CPP
+/**
+ * Drops a table, view or collection from a specific Schema.
+ * \param args contains the identification data for the object to be deleted.
+ * \param type indicates the object type to be deleted
+ *
+ * args must contain two string entries: schema and table/view/collection name.
+ *
+ * type must be either "Table", "View", or "Collection"
+ */
+#else
+/**
+* Drops a table from the specified schema.
+* \return A SqlResult object if succeeded.
+* \exception An error is raised if the table did not exist.
+*/
+#if DOXYGEN_JS
+Result BaseSession::dropTable(String schema, String name){}
+#elif DOXYGEN_PY
+Result BaseSession::drop_table(str schema, str name){}
+#endif
+
+/**
+* Drops a collection from the specified schema.
+* \return A SqlResult object if succeeded.
+* \exception An error is raised if the collection did not exist.
+*/
+#if DOXYGEN_JS
+Result BaseSession::dropCollection(String schema, String name){}
+#elif DOXYGEN_PY
+Result BaseSession::drop_collection(str schema, str name){}
+#endif
+
+/**
+* Drops a view from the specified schema.
+* \return A SqlResult object if succeeded.
+* \exception An error is raised if the view did not exist.
+*/
+#if DOXYGEN_JS
+Result BaseSession::dropView(String schema, String name){}
+#elif DOXYGEN_PY
+Result BaseSession::drop_view(str schema, str name){}
+#endif
+#endif
+shcore::Value BaseSession::drop_schema_object(const shcore::Argument_list &args, const std::string& type)
+{
+  std::string function = get_function_name("drop" + type);
+
+  args.ensure_count(2, function.c_str());
+
+  if (args[0].type != shcore::String)
+    throw shcore::Exception::argument_error(function + ": Argument #1 is expected to be a string");
+
+  if (args[1].type != shcore::String)
+    throw shcore::Exception::argument_error(function + ": Argument #2 is expected to be a string");
+
+  std::string schema = args[0].as_string();
+  std::string name = args[1].as_string();
+
+  shcore::Value ret_val;
+  if (type == "View")
+    ret_val = executeStmt("sql", sqlstring("drop view !.!", 0) << schema << name + "", false, shcore::Argument_list());
+  else
+  {
+    shcore::Argument_list command_args;
+    command_args.push_back(Value(schema));
+    command_args.push_back(Value(name));
+
+    ret_val = executeAdminCommand("drop_collection", false, command_args);
+  }
+
+  if (_schemas->count(schema))
+  {
+    std::shared_ptr<Schema> schema_obj = std::static_pointer_cast<Schema>((*_schemas)[schema].as_object());
+    if (schema_obj)
+      schema_obj->_remove_object(name, type);
+  }
+
+  return ret_val;
+}
+
+/*
+* This function verifies if the given object exist in the database, works for schemas, tables, views and collections.
+* The check for tables, views and collections is done is done based on the type.
+* If type is not specified and an object with the name is found, the type will be returned.
+*
+* Returns the name of the object as exists in the database.
+*/
+std::string BaseSession::db_object_exists(std::string &type, const std::string &name, const std::string& owner) const
+{
+  return _session.db_object_exists(type, name, owner);
 }
-
-bool BaseSession::is_connected() const
-{
-  return _session.is_connected();
-}
-
-std::shared_ptr< ::mysqlx::Session> BaseSession::session_obj() const
-{
-  return _session.get();
-}
-
-BaseSession::BaseSession(const BaseSession& s) : ShellDevelopmentSession(s), _case_sensitive_table_names(false)
-{
-  init();
-}
-
-void BaseSession::init()
-{
-  _schemas.reset(new shcore::Value::Map_type);
-
-  add_method("close", std::bind(&BaseSession::close, this, _1), "data");
-  add_method("setFetchWarnings", std::bind(&BaseSession::set_fetch_warnings, this, _1), "data");
-  add_method("startTransaction", std::bind(&BaseSession::startTransaction, this, _1), "data");
-  add_method("commit", std::bind(&BaseSession::commit, this, _1), "data");
-  add_method("rollback", std::bind(&BaseSession::rollback, this, _1), "data");
-
-  add_method("dropSchema", std::bind(&BaseSession::drop_schema, this, _1), "data");
-  add_method("dropTable", std::bind(&BaseSession::drop_schema_object, this, _1, "Table"), "data");
-  add_method("dropCollection", std::bind(&BaseSession::drop_schema_object, this, _1, "Collection"), "data");
-  add_method("dropView", std::bind(&BaseSession::drop_schema_object, this, _1, "View"), "data");
-
-  // Prepares the cache handling
-  auto generator = [this](const std::string& name){return shcore::Value::wrap<Schema>(new Schema(_get_shared_this(), name)); };
-  update_schema_cache = [generator, this](const std::string &name, bool exists){DatabaseObject::update_cache(name, generator, true, _schemas); };
-}
-
-Value BaseSession::connect(const Argument_list &args)
-{
-  std::string function = class_name() + '.' + "connect";
-  args.ensure_count(1, 2, function.c_str());
-
-  try
-  {
-    // Retrieves the connection data, whatever the source is
-    load_connection_data(args);
-
-    _session.open(_host, _port, _schema, _user, _password, _ssl_ca, _ssl_cert, _ssl_key, 10000, _auth_method, true);
-
-    int case_sesitive_table_names = 0;
-    _retrieve_session_info(_default_schema, case_sesitive_table_names);
-
-    _case_sensitive_table_names = (case_sesitive_table_names == 0);
-
-    set_connection_id();
-  }
-  CATCH_AND_TRANSLATE();
-
-  return Value::Null();
-}
-
-void BaseSession::set_connection_id()
-{
-  if (_session.is_connected())
-  {
-    // the client id from xprotocol is not the same as the connection id so it is gathered here.
-    std::shared_ptr< ::mysqlx::Result> result = _session.execute_sql("select connection_id();");
-    std::shared_ptr< ::mysqlx::Row> row = result->next();
-    if (row)
-    {
-      if (!row->isNullField(0))
-        _connection_id = row->uInt64Field(0);
-    }
-    result->flush();
-  }
-}
-
-void BaseSession::set_option(const char *option, int value)
-{
-  if (strcmp(option, "trace_protocol") == 0 && _session.is_connected())
-    _session.enable_protocol_trace(value != 0);
-  else
-    throw shcore::Exception::argument_error(std::string("Unknown option ").append(option));
-}
-
-uint64_t BaseSession::get_connection_id() const
-{
-  return _connection_id;
-}
-
-bool BaseSession::table_name_compare(const std::string &n1, const std::string &n2)
-{
-  if (_case_sensitive_table_names)
-    return n1 == n2;
-  else
-    return strcasecmp(n1.c_str(), n2.c_str()) == 0;
-}
-
-/**
-* \brief Closes the session.
-* After closing the session it is still possible to make read only operation to gather metadata info, like getTable(name) or getSchemas().
-*/
-#if DOXYGEN_JS
-Undefined BaseSession::close(){}
-#elif DOXYGEN_PY
-None BaseSession::close(){}
-#endif
-Value BaseSession::close(const shcore::Argument_list &args)
-{
-  args.ensure_count(0, get_function_name("close").c_str());
-
-  // Connection must be explicitly closed, we can't rely on the
-  // automatic destruction because if shared across different objects
-  // it may remain open
-  reset_session();
-
-  return shcore::Value();
-}
-
-void BaseSession::reset_session()
-{
-  try
-  {
-    log_warning("Closing session: %s", _uri.c_str());
-
-    _session.reset();
-  }
-  catch (std::exception &e)
-  {
-    log_warning("Error occurred closing session: %s", e.what());
-  }
-}
-
-Value BaseSession::sql(const Argument_list &args)
-{
-  args.ensure_count(1, get_function_name("sql").c_str());
-
-  // NOTE: This function is no longer exposed as part of the API but it kept
-  //       since it is used internally.
-  //       until further cleanup is done let it live here.
-  Value ret_val;
-  try
-  {
-    ret_val = execute_sql(args.string_at(0), shcore::Argument_list());
-  }
-  CATCH_AND_TRANSLATE();
-
-  return ret_val;
-}
-
-//! Creates a schema on the database and returns the corresponding object.
-#if DOXYGEN_CPP
-//! \param args should contain a string value indicating the schema name.
-#else
-//! \param name A string value indicating the schema name.
-#endif
-/**
-* \return The created schema object.
-* \exception An exception is thrown if an error occurs creating the XSession.
-*/
-#if DOXYGEN_JS
-Schema BaseSession::createSchema(String name){}
-#elif DOXYGEN_PY
-Schema BaseSession::create_schema(str name){}
-#endif
-Value BaseSession::create_schema(const shcore::Argument_list &args)
-{
-  args.ensure_count(1, get_function_name("createSchema").c_str());
-
-  Value ret_val;
-  try
-  {
-    std::string schema = args.string_at(0);
-    std::string statement = sqlstring("create schema !", 0) << schema;
-    ret_val = executeStmt("sql", statement, false, shcore::Argument_list());
-
-    // if reached this point it indicates that there were no errors
-    update_schema_cache(schema, true);
-
-    ret_val = (*_schemas)[schema];
-  }
-  CATCH_AND_TRANSLATE();
-
-  return ret_val;
-}
-
-/**
-* Starts a transaction context on the server.
-* \return A SqlResult object.
-* Calling this function will turn off the autocommit mode on the server.
-*
-* All the operations executed after calling this function will take place only when commit() is called.
-*
-* All the operations executed after calling this function, will be discarded is rollback() is called.
-*
-* When commit() or rollback() are called, the server autocommit mode will return back to it's state before calling startTransaction().
-*/
-#if DOXYGEN_JS
-Result BaseSession::startTransaction(){}
-#elif DOXYGEN_PY
-Result BaseSession::start_transaction(){}
-#endif
-shcore::Value BaseSession::startTransaction(const shcore::Argument_list &args)
-{
-  args.ensure_count(0, get_function_name("startTransaction").c_str());
-
-  return executeStmt("sql", "start transaction", false, shcore::Argument_list());
-}
-
-/**
-* Commits all the operations executed after a call to startTransaction().
-* \return A SqlResult object.
-*
-* All the operations executed after calling startTransaction() will take place when this function is called.
-*
-* The server autocommit mode will return back to it's state before calling startTransaction().
-*/
-#if DOXYGEN_JS
-Result BaseSession::commit(){}
-#elif DOXYGEN_PY
-Result BaseSession::commit(){}
-#endif
-shcore::Value BaseSession::commit(const shcore::Argument_list &args)
-{
-  args.ensure_count(0, get_function_name("commit").c_str());
-
-  return executeStmt("sql", "commit", false, shcore::Argument_list());
-}
-
-/**
-* Discards all the operations executed after a call to startTransaction().
-* \return A SqlResult object.
-*
-* All the operations executed after calling startTransaction() will be discarded when this function is called.
-*
-* The server autocommit mode will return back to it's state before calling startTransaction().
-*/
-#if DOXYGEN_JS
-Result BaseSession::rollback(){}
-#elif DOXYGEN_PY
-Result BaseSession::rollback(){}
-#endif
-shcore::Value BaseSession::rollback(const shcore::Argument_list &args)
-{
-  args.ensure_count(0, get_function_name("rollback").c_str());
-
-  return executeStmt("sql", "rollback", false, shcore::Argument_list());
-}
-
-Value BaseSession::execute_sql(const std::string& statement, const Argument_list &args)
-{
-  return executeStmt("sql", statement, true, args);
-}
-
-Value BaseSession::executeAdminCommand(const std::string& command, bool expect_data, const Argument_list &args) const
-{
-  std::string function = class_name() + '.' + "executeAdminCommand";
-  args.ensure_at_least(1, function.c_str());
-
-  return executeStmt("xplugin", command, expect_data, args);
-}
-
-Value BaseSession::executeStmt(const std::string &domain, const std::string& command, bool expect_data, const Argument_list &args) const
-{
-  MySQL_timer timer;
-  Value ret_val;
-
-  timer.start();
-
-  std::shared_ptr< ::mysqlx::Result> exec_result = _session.execute_statement(domain, command, args);
-
-  timer.end();
-
-  if (expect_data)
-  {
-    SqlResult *result = new SqlResult(exec_result);
-    result->set_execution_time(timer.raw_duration());
-    ret_val = shcore::Value::wrap(result);
-  }
-  else
-  {
-    Result *result = new Result(exec_result);
-    result->set_execution_time(timer.raw_duration());
-    ret_val = shcore::Value::wrap(result);
-  }
-
-  return ret_val;
-}
-
-#if DOXYGEN_JS || DOXYGEN_PY
-/**
-* Retrieves the Schema configured as default for the session.
-* \return A Schema object or Null
-*/
-#if DOXYGEN_JS
-Schema BaseSession::getDefaultSchema(){}
-#elif DOXYGEN_PY
-Schema BaseSession::get_default_schema(){}
-#endif
-
-/**
-* Retrieves the connection data for this session in string format.
-* \return A string representing the connection data.
-*/
-#if DOXYGEN_JS
-String BaseSession::getUri(){}
-#elif DOXYGEN_PY
-str BaseSession::get_uri(){}
-#endif
-#endif
-
-std::string BaseSession::_retrieve_current_schema()
-{
-  std::string name;
-  try
-  {
-    if (_session.is_connected())
-    {
-      // TODO: update this logic properly
-      std::shared_ptr< ::mysqlx::Result> result = _session.execute_sql("select schema()");
-      std::shared_ptr< ::mysqlx::Row>row = result->next();
-
-      if (!row->isNullField(0))
-        name = row->stringField(0);
-
-      result->flush();
-    }
-  }
-  CATCH_AND_TRANSLATE();
-
-  return name;
-}
-
-void BaseSession::_retrieve_session_info(std::string &current_schema,
-                                        int &case_sensitive_table_names)
-{
-  try
-  {
-    if (_session.is_connected())
-    {
-      // TODO: update this logic properly
-      std::shared_ptr< ::mysqlx::Result> result = _session.execute_sql("select schema(), @@lower_case_table_names");
-      std::shared_ptr< ::mysqlx::Row>row = result->next();
-
-      if (!row->isNullField(0))
-        current_schema = row->stringField(0);
-      case_sensitive_table_names = (int)row->uInt64Field(1);
-
-      result->flush();
-    }
-  }
-  CATCH_AND_TRANSLATE();
-}
-
-//! Retrieves a Schema object from the current session through it's name.
-#if DOXYGEN_CPP
-//! \param args should contain the name of the Schema object to be retrieved.
-#else
-//! \param name The name of the Schema object to be retrieved.
-#endif
-/**
-* \return The Schema object with the given name.
-* \exception An exception is thrown if the given name is not a valid schema on the XSession.
-* \sa Schema
-*/
-#if DOXYGEN_JS
-Schema BaseSession::getSchema(String name){}
-#elif DOXYGEN_PY
-Schema BaseSession::get_schema(str name){}
-#endif
-shcore::Value BaseSession::get_schema(const shcore::Argument_list &args) const
-{
-  args.ensure_count(1, get_function_name("getSchema").c_str());
-  shcore::Value ret_val;
-
-  std::string type = "Schema";
-  std::string search_name = args.string_at(0);
-  std::string name = db_object_exists(type, search_name, "");
-
-  if (!name.empty())
-  {
-    update_schema_cache(name, true);
-
-    ret_val = (*_schemas)[name];
-
-    ret_val.as_object<Schema>()->update_cache();
-  }
-  else
-  {
-    update_schema_cache(search_name, false);
-
-    throw Exception::runtime_error("Unknown database '" + search_name + "'");
-  }
-
-  return ret_val;
-}
-
-/**
-* Retrieves the Schemas available on the session.
-* \return A List containing the Schema objects available o the session.
-*/
-#if DOXYGEN_JS
-List BaseSession::getSchemas(){}
-#elif DOXYGEN_PY
-list BaseSession::get_schemas(){}
-#endif
-shcore::Value BaseSession::get_schemas(const shcore::Argument_list &args) const
-{
-  args.ensure_count(0, get_function_name("getSchemas").c_str());
-
-  shcore::Value::Array_type_ref schemas(new shcore::Value::Array_type);
-
-  try
-  {
-    if (_session.is_connected())
-    {
-      std::shared_ptr< ::mysqlx::Result> result = _session.execute_sql("show databases;");
-      std::shared_ptr< ::mysqlx::Row> row = result->next();
-
-      while (row)
-      {
-        std::string schema_name;
-        if (!row->isNullField(0))
-          schema_name = row->stringField(0);
-
-        if (!schema_name.empty())
-        {
-          update_schema_cache(schema_name, true);
-
-          schemas->push_back((*_schemas)[schema_name]);
-        }
-
-        row = result->next();
-      }
-
-      result->flush();
-    }
-  }
-  CATCH_AND_TRANSLATE();
-
-  return shcore::Value(schemas);
-}
-
-shcore::Value BaseSession::set_fetch_warnings(const shcore::Argument_list &args)
-{
-  args.ensure_count(1, get_function_name("setFetchWarnings").c_str());
-
-  bool enable = args.bool_at(0);
-  std::string command = enable ? "enable_notices" : "disable_notices";
-
-  shcore::Argument_list command_args;
-  command_args.push_back(Value("warnings"));
-
-  return executeAdminCommand(command, false, command_args);
-}
-
-/**
-* Drops the schema with the specified name.
-* \return A SqlResult object if succeeded.
-* \exception An error is raised if the schema did not exist.
-*/
-#if DOXYGEN_JS
-Result BaseSession::dropSchema(String name){}
-#elif DOXYGEN_PY
-Result BaseSession::drop_schema(str name){}
-#endif
-shcore::Value BaseSession::drop_schema(const shcore::Argument_list &args)
-{
-  std::string function = get_function_name("dropSchema");
-
-  args.ensure_count(1, function.c_str());
-
-  if (args[0].type != shcore::String)
-    throw shcore::Exception::argument_error(function + ": Argument #1 is expected to be a string");
-
-  std::string name = args[0].as_string();
-
-  Value ret_val = executeStmt("sql", sqlstring("drop schema !", 0) << name, false, shcore::Argument_list());
-
-  if (_schemas->find(name) != _schemas->end())
-    _schemas->erase(name);
-
-  return ret_val;
-}
-
-#if DOXYGEN_CPP
-/**
- * Drops a table, view or collection from a specific Schema.
- * \param args contains the identification data for the object to be deleted.
- * \param type indicates the object type to be deleted
- *
- * args must contain two string entries: schema and table/view/collection name.
- *
- * type must be either "Table", "View", or "Collection"
- */
-#else
-/**
-* Drops a table from the specified schema.
-* \return A SqlResult object if succeeded.
-* \exception An error is raised if the table did not exist.
-*/
-#if DOXYGEN_JS
-Result BaseSession::dropTable(String schema, String name){}
-#elif DOXYGEN_PY
-Result BaseSession::drop_table(str schema, str name){}
-#endif
-
-/**
-* Drops a collection from the specified schema.
-* \return A SqlResult object if succeeded.
-* \exception An error is raised if the collection did not exist.
-*/
-#if DOXYGEN_JS
-Result BaseSession::dropCollection(String schema, String name){}
-#elif DOXYGEN_PY
-Result BaseSession::drop_collection(str schema, str name){}
-#endif
-
-/**
-* Drops a view from the specified schema.
-* \return A SqlResult object if succeeded.
-* \exception An error is raised if the view did not exist.
-*/
-#if DOXYGEN_JS
-Result BaseSession::dropView(String schema, String name){}
-#elif DOXYGEN_PY
-Result BaseSession::drop_view(str schema, str name){}
-#endif
-#endif
-shcore::Value BaseSession::drop_schema_object(const shcore::Argument_list &args, const std::string& type)
-{
-  std::string function = get_function_name("drop" + type);
-
-  args.ensure_count(2, function.c_str());
-
-  if (args[0].type != shcore::String)
-    throw shcore::Exception::argument_error(function + ": Argument #1 is expected to be a string");
-
-  if (args[1].type != shcore::String)
-    throw shcore::Exception::argument_error(function + ": Argument #2 is expected to be a string");
-
-  std::string schema = args[0].as_string();
-  std::string name = args[1].as_string();
-
-  shcore::Value ret_val;
-  if (type == "View")
-    ret_val = executeStmt("sql", sqlstring("drop view !.!", 0) << schema << name + "", false, shcore::Argument_list());
-  else
-  {
-    shcore::Argument_list command_args;
-    command_args.push_back(Value(schema));
-    command_args.push_back(Value(name));
-
-    ret_val = executeAdminCommand("drop_collection", false, command_args);
-  }
-
-  if (_schemas->count(schema))
-  {
-    std::shared_ptr<Schema> schema_obj = std::static_pointer_cast<Schema>((*_schemas)[schema].as_object());
-    if (schema_obj)
-      schema_obj->_remove_object(name, type);
-  }
-
-  return ret_val;
-}
-
-/*
-* This function verifies if the given object exist in the database, works for schemas, tables, views and collections.
-* The check for tables, views and collections is done is done based on the type.
-* If type is not specified and an object with the name is found, the type will be returned.
-*
-* Returns the name of the object as exists in the database.
-*/
-std::string BaseSession::db_object_exists(std::string &type, const std::string &name, const std::string& owner) const
-{
-<<<<<<< HEAD
-  return _session.db_object_exists(type, name, owner);
-=======
-  std::string statement;
-  std::string ret_val;
-
-  if (type == "Schema")
-  {
-    shcore::Value res = executeStmt("sql", sqlstring("show databases like ?", 0) << name, true, shcore::Argument_list());
-    std::shared_ptr<SqlResult> my_res = res.as_object<SqlResult>();
-
-    Value raw_entry = my_res->fetch_one(shcore::Argument_list());
-
-    if (raw_entry)
-    {
-      std::shared_ptr<mysh::Row> row = raw_entry.as_object<mysh::Row>();
-
-      ret_val = row->get_member(0).as_string();
-    }
-
-    my_res->fetch_all(shcore::Argument_list());
-  }
-  else
-  {
-    shcore::Argument_list args;
-    args.push_back(Value(owner));
-    args.push_back(Value(name));
-
-    Value myres = executeAdminCommand("list_objects", true, args);
-    std::shared_ptr<mysh::mysqlx::SqlResult> my_res = myres.as_object<mysh::mysqlx::SqlResult>();
-
-    Value raw_entry = my_res->fetch_one(shcore::Argument_list());
-
-    if (raw_entry)
-    {
-      std::shared_ptr<mysh::Row> row = raw_entry.as_object<mysh::Row>();
-      std::string object_name = row->get_member("name").as_string();
-      std::string object_type = row->get_member("type").as_string();
-
-      if (type.empty())
-      {
-        type = object_type;
-        ret_val = object_name;
-      }
-      else
-      {
-        boost::algorithm::to_upper(type);
-
-        if (type == object_type)
-          ret_val = object_name;
-      }
-    }
-    my_res->fetch_all(shcore::Argument_list());
-  }
-
-  return ret_val;
->>>>>>> 724c3505
-}
-
-shcore::Value BaseSession::get_capability(const std::string& name)
-{
-  return _session.get_capability(name);
-}
-
-shcore::Value BaseSession::get_status(const shcore::Argument_list &args)
-{
-  shcore::Value::Map_type_ref status(new shcore::Value::Map_type);
-
-  if (class_name() == "XSession")
-    (*status)["SESSION_TYPE"] = shcore::Value("X");
-  else
-    (*status)["SESSION_TYPE"] = shcore::Value("Node");
-
-  shcore::Value node_type = get_capability("node_type");
-  if (node_type)
-    (*status)["NODE_TYPE"] = node_type;
-
-  (*status)["DEFAULT_SCHEMA"] = shcore::Value(_default_schema);
-
-  std::shared_ptr< ::mysqlx::Result> result;
-  std::shared_ptr< ::mysqlx::Row>row;
-  result = _session.execute_sql("select DATABASE(), USER() limit 1");
-  row = result->next();
-
-  std::string current_schema = row->isNullField(0) ? "" : row->stringField(0);
-  if (current_schema == "null")
-    current_schema = "";
-
-  (*status)["CURRENT_SCHEMA"] = shcore::Value(current_schema);
-  (*status)["CURRENT_USER"] = shcore::Value(row->isNullField(1) ? "" : row->stringField(1));
-  (*status)["CONNECTION_ID"] = shcore::Value(_session.get_client_id());
-  //(*status)["SSL_CIPHER"] = shcore::Value(_conn->get_ssl_cipher());
-  //(*status)["SKIP_UPDATES"] = shcore::Value(???);
-  //(*status)["DELIMITER"] = shcore::Value(???);
-
-  //(*status)["SERVER_INFO"] = shcore::Value(_conn->get_server_info());
-
-  //(*status)["PROTOCOL_VERSION"] = shcore::Value(_conn->get_protocol_info());
-  //(*status)["CONNECTION"] = shcore::Value(_conn->get_connection_info());
-  //(*status)["INSERT_ID"] = shcore::Value(???);
-
-  result = _session.execute_sql("select @@character_set_client, @@character_set_connection, @@character_set_server, @@character_set_database, @@version_comment limit 1");
-  row = result->next();
-  (*status)["CLIENT_CHARSET"] = shcore::Value(row->isNullField(0) ? "" : row->stringField(0));
-  (*status)["CONNECTION_CHARSET"] = shcore::Value(row->isNullField(1) ? "" : row->stringField(1));
-  (*status)["SERVER_CHARSET"] = shcore::Value(row->isNullField(2) ? "" : row->stringField(2));
-  (*status)["SCHEMA_CHARSET"] = shcore::Value(row->isNullField(3) ? "" : row->stringField(3));
-  (*status)["SERVER_VERSION"] = shcore::Value(row->isNullField(4) ? "" : row->stringField(4));
-
-  //(*status)["SERVER_STATS"] = shcore::Value(_conn->get_stats());
-
-  // TODO: Review retrieval from charset_info, mysql connection
-
-  // TODO: Embedded library stuff
-  //(*status)["TCP_PORT"] = row->get_value(1);
-  //(*status)["UNIX_SOCKET"] = row->get_value(2);
-  //(*status)["PROTOCOL_COMPRESSED"] = row->get_value(3);
-
-  // STATUS
-
-  // SAFE UPDATES
-
-  return shcore::Value(status);
-}
-
-std::shared_ptr<BaseSession> XSession::_get_shared_this() const
-{
-  std::shared_ptr<const XSession> shared = shared_from_this();
-
-  return std::const_pointer_cast<XSession>(shared);
-}
-
-std::shared_ptr<shcore::Object_bridge> XSession::create(const shcore::Argument_list &args)
-{
-  return connect_session(args, mysh::Application);
-}
-
-NodeSession::NodeSession() : BaseSession()
-{
-  init();
-}
-
-NodeSession::NodeSession(const NodeSession& s) : BaseSession(s)
-{
-  init();
-}
-
-void NodeSession::init()
-{
-  add_property("currentSchema", "getCurrentSchema");
-
-  add_method("sql", std::bind(&NodeSession::sql, this, _1), "sql", shcore::String, NULL);
-  add_method("setCurrentSchema", std::bind(&NodeSession::set_current_schema, this, _1), "name", shcore::String, NULL);
-  add_method("quoteName", std::bind(&NodeSession::quote_name, this, _1), "name", shcore::String, NULL);
-}
-
-std::shared_ptr<BaseSession> NodeSession::_get_shared_this() const
-{
-  std::shared_ptr<const NodeSession> shared = shared_from_this();
-
-  return std::const_pointer_cast<NodeSession>(shared);
-}
-
-std::shared_ptr<shcore::Object_bridge> NodeSession::create(const shcore::Argument_list &args)
-{
-  return connect_session(args, mysh::Node);
-}
-
-//! Creates a SqlExecute object to allow running the received SQL statement on the target MySQL Server.
-#if DOXYGEN_CPP
-//! \param args should contain a string with the SQL statement to be executed.
-#else
-//! \param sql A string containing the SQL statement to be executed.
-#endif
-/**
-* \return A SqlExecute object.
-*
-* This method creates an SqlExecute object which is a SQL execution handler.
-*
-* The SqlExecute class has functions that allow defining the way the statement will be executed and allows doing parameter binding.
-*
-* The received SQL is set on the execution handler.
-*
-* JavaScript Example
-* \code{.js}
-* var sql = session.sql("select * from mydb.students where  age > ?");
-* var result = sql.bind(18).execute();
-* \endcode
-* \sa SqlExecute
-*/
-#if DOXYGEN_JS
-SqlExecute NodeSession::sql(String sql){}
-#elif DOXYGEN_PY
-SqlExecute NodeSession::sql(str sql){}
-#endif
-shcore::Value NodeSession::sql(const shcore::Argument_list &args)
-{
-  std::shared_ptr<SqlExecute> sql_execute(new SqlExecute(shared_from_this()));
-
-  return sql_execute->sql(args);
-}
-
-#if DOXYGEN_CPP
-/**
- * Use this function to retrieve an valid member of this class exposed to the scripting languages.
- * \param prop : A string containing the name of the member to be returned
- *
- * This function returns a Value that wraps the object returned by this function. The content of the returned value depends on the property being requested. The next list shows the valid properties as well as the returned value for each of them:
- *
- * \li currentSchema: returns Schema object representing the active schema on the session. If none is active, returns Null.
- */
-#else
-/**
-* Retrieves the Schema set as active on the session.
-* \return A Schema object or Null
-*/
-#if DOXYGEN_JS
-Schema NodeSession::getCurrentSchema(){}
-#elif DOXYGEN_PY
-Schema NodeSession::get_current_schema(){}
-#endif
-#endif
-Value NodeSession::get_member(const std::string &prop) const
-{
-  Value ret_val;
-
-  if (prop == "currentSchema")
-  {
-    NodeSession *session = const_cast<NodeSession *>(this);
-    std::string name = session->_retrieve_current_schema();
-
-    if (!name.empty())
-    {
-      shcore::Argument_list args;
-      args.push_back(shcore::Value(name));
-      ret_val = get_schema(args);
-    }
-    else
-      ret_val = Value::Null();
-  }
-  else
-    ret_val = BaseSession::get_member(prop);
-
-  return ret_val;
-}
-
-/**
-* Escapes the passed identifier.
-* \return A String containing the escaped identifier.
-*/
-#if DOXYGEN_JS
-String NodeSession::quoteName(String id){}
-#elif DOXYGEN_PY
-str NodeSession::quote_name(str id){}
-#endif
-shcore::Value NodeSession::quote_name(const shcore::Argument_list &args)
-{
-  args.ensure_count(1, get_function_name("quoteName").c_str());
-
-  if (args[0].type != shcore::String)
-    throw shcore::Exception::type_error("Argument #1 is expected to be a string");
-
-  std::string id = args[0].as_string();
-
-  return shcore::Value(get_quoted_name(id));
-}
-
-//! Sets the current schema for this session, and returns the schema object for it.
-#if DOXYGEN_CPP
-//! \param args should contain the name of the new schema to switch to.
-#else
-//! \param name the name of the new schema to switch to.
-#endif
-/**
-* \return the Schema object for the new schema.
-*
-* At the database level, this is equivalent at issuing the following SQL query:
-*   use <new-default-schema>;
-*/
-#if DOXYGEN_JS
-Schema NodeSession::setCurrentSchema(String name){}
-#elif DOXYGEN_PY
-Schema NodeSession::set_current_schema(str name){}
-#endif
-
-shcore::Value NodeSession::set_current_schema(const shcore::Argument_list &args)
-{
-  args.ensure_count(1, get_function_name("setCurrentSchema").c_str());
-
-  if (_session.is_connected())
-  {
-    std::string name = args[0].as_string();
-
-    std::shared_ptr< ::mysqlx::Result> result = _session.execute_sql(sqlstring("use !", 0) << name);
-    result->flush();
-  }
-  else
-    throw Exception::runtime_error(class_name() + " not connected");
-
-  return get_member("currentSchema");
-}+
+shcore::Value BaseSession::get_capability(const std::string& name)
+{
+  return _session.get_capability(name);
+}
+
+shcore::Value BaseSession::get_status(const shcore::Argument_list &args)
+{
+  shcore::Value::Map_type_ref status(new shcore::Value::Map_type);
+
+  if (class_name() == "XSession")
+    (*status)["SESSION_TYPE"] = shcore::Value("X");
+  else
+    (*status)["SESSION_TYPE"] = shcore::Value("Node");
+
+  shcore::Value node_type = get_capability("node_type");
+  if (node_type)
+    (*status)["NODE_TYPE"] = node_type;
+
+  (*status)["DEFAULT_SCHEMA"] = shcore::Value(_default_schema);
+
+  std::shared_ptr< ::mysqlx::Result> result;
+  std::shared_ptr< ::mysqlx::Row>row;
+  result = _session.execute_sql("select DATABASE(), USER() limit 1");
+  row = result->next();
+
+  std::string current_schema = row->isNullField(0) ? "" : row->stringField(0);
+  if (current_schema == "null")
+    current_schema = "";
+
+  (*status)["CURRENT_SCHEMA"] = shcore::Value(current_schema);
+  (*status)["CURRENT_USER"] = shcore::Value(row->isNullField(1) ? "" : row->stringField(1));
+  (*status)["CONNECTION_ID"] = shcore::Value(_session.get_client_id());
+  //(*status)["SSL_CIPHER"] = shcore::Value(_conn->get_ssl_cipher());
+  //(*status)["SKIP_UPDATES"] = shcore::Value(???);
+  //(*status)["DELIMITER"] = shcore::Value(???);
+
+  //(*status)["SERVER_INFO"] = shcore::Value(_conn->get_server_info());
+
+  //(*status)["PROTOCOL_VERSION"] = shcore::Value(_conn->get_protocol_info());
+  //(*status)["CONNECTION"] = shcore::Value(_conn->get_connection_info());
+  //(*status)["INSERT_ID"] = shcore::Value(???);
+
+  result = _session.execute_sql("select @@character_set_client, @@character_set_connection, @@character_set_server, @@character_set_database, @@version_comment limit 1");
+  row = result->next();
+  (*status)["CLIENT_CHARSET"] = shcore::Value(row->isNullField(0) ? "" : row->stringField(0));
+  (*status)["CONNECTION_CHARSET"] = shcore::Value(row->isNullField(1) ? "" : row->stringField(1));
+  (*status)["SERVER_CHARSET"] = shcore::Value(row->isNullField(2) ? "" : row->stringField(2));
+  (*status)["SCHEMA_CHARSET"] = shcore::Value(row->isNullField(3) ? "" : row->stringField(3));
+  (*status)["SERVER_VERSION"] = shcore::Value(row->isNullField(4) ? "" : row->stringField(4));
+
+  //(*status)["SERVER_STATS"] = shcore::Value(_conn->get_stats());
+
+  // TODO: Review retrieval from charset_info, mysql connection
+
+  // TODO: Embedded library stuff
+  //(*status)["TCP_PORT"] = row->get_value(1);
+  //(*status)["UNIX_SOCKET"] = row->get_value(2);
+  //(*status)["PROTOCOL_COMPRESSED"] = row->get_value(3);
+
+  // STATUS
+
+  // SAFE UPDATES
+
+  return shcore::Value(status);
+}
+
+std::shared_ptr<BaseSession> XSession::_get_shared_this() const
+{
+  std::shared_ptr<const XSession> shared = shared_from_this();
+
+  return std::const_pointer_cast<XSession>(shared);
+}
+
+std::shared_ptr<shcore::Object_bridge> XSession::create(const shcore::Argument_list &args)
+{
+  return connect_session(args, mysh::Application);
+}
+
+NodeSession::NodeSession() : BaseSession()
+{
+  init();
+}
+
+NodeSession::NodeSession(const NodeSession& s) : BaseSession(s)
+{
+  init();
+}
+
+void NodeSession::init()
+{
+  add_property("currentSchema", "getCurrentSchema");
+
+  add_method("sql", std::bind(&NodeSession::sql, this, _1), "sql", shcore::String, NULL);
+  add_method("setCurrentSchema", std::bind(&NodeSession::set_current_schema, this, _1), "name", shcore::String, NULL);
+  add_method("quoteName", std::bind(&NodeSession::quote_name, this, _1), "name", shcore::String, NULL);
+}
+
+std::shared_ptr<BaseSession> NodeSession::_get_shared_this() const
+{
+  std::shared_ptr<const NodeSession> shared = shared_from_this();
+
+  return std::const_pointer_cast<NodeSession>(shared);
+}
+
+std::shared_ptr<shcore::Object_bridge> NodeSession::create(const shcore::Argument_list &args)
+{
+  return connect_session(args, mysh::Node);
+}
+
+//! Creates a SqlExecute object to allow running the received SQL statement on the target MySQL Server.
+#if DOXYGEN_CPP
+//! \param args should contain a string with the SQL statement to be executed.
+#else
+//! \param sql A string containing the SQL statement to be executed.
+#endif
+/**
+* \return A SqlExecute object.
+*
+* This method creates an SqlExecute object which is a SQL execution handler.
+*
+* The SqlExecute class has functions that allow defining the way the statement will be executed and allows doing parameter binding.
+*
+* The received SQL is set on the execution handler.
+*
+* JavaScript Example
+* \code{.js}
+* var sql = session.sql("select * from mydb.students where  age > ?");
+* var result = sql.bind(18).execute();
+* \endcode
+* \sa SqlExecute
+*/
+#if DOXYGEN_JS
+SqlExecute NodeSession::sql(String sql){}
+#elif DOXYGEN_PY
+SqlExecute NodeSession::sql(str sql){}
+#endif
+shcore::Value NodeSession::sql(const shcore::Argument_list &args)
+{
+  std::shared_ptr<SqlExecute> sql_execute(new SqlExecute(shared_from_this()));
+
+  return sql_execute->sql(args);
+}
+
+#if DOXYGEN_CPP
+/**
+ * Use this function to retrieve an valid member of this class exposed to the scripting languages.
+ * \param prop : A string containing the name of the member to be returned
+ *
+ * This function returns a Value that wraps the object returned by this function. The content of the returned value depends on the property being requested. The next list shows the valid properties as well as the returned value for each of them:
+ *
+ * \li currentSchema: returns Schema object representing the active schema on the session. If none is active, returns Null.
+ */
+#else
+/**
+* Retrieves the Schema set as active on the session.
+* \return A Schema object or Null
+*/
+#if DOXYGEN_JS
+Schema NodeSession::getCurrentSchema(){}
+#elif DOXYGEN_PY
+Schema NodeSession::get_current_schema(){}
+#endif
+#endif
+Value NodeSession::get_member(const std::string &prop) const
+{
+  Value ret_val;
+
+  if (prop == "currentSchema")
+  {
+    NodeSession *session = const_cast<NodeSession *>(this);
+    std::string name = session->_retrieve_current_schema();
+
+    if (!name.empty())
+    {
+      shcore::Argument_list args;
+      args.push_back(shcore::Value(name));
+      ret_val = get_schema(args);
+    }
+    else
+      ret_val = Value::Null();
+  }
+  else
+    ret_val = BaseSession::get_member(prop);
+
+  return ret_val;
+}
+
+/**
+* Escapes the passed identifier.
+* \return A String containing the escaped identifier.
+*/
+#if DOXYGEN_JS
+String NodeSession::quoteName(String id){}
+#elif DOXYGEN_PY
+str NodeSession::quote_name(str id){}
+#endif
+shcore::Value NodeSession::quote_name(const shcore::Argument_list &args)
+{
+  args.ensure_count(1, get_function_name("quoteName").c_str());
+
+  if (args[0].type != shcore::String)
+    throw shcore::Exception::type_error("Argument #1 is expected to be a string");
+
+  std::string id = args[0].as_string();
+
+  return shcore::Value(get_quoted_name(id));
+}
+
+//! Sets the current schema for this session, and returns the schema object for it.
+#if DOXYGEN_CPP
+//! \param args should contain the name of the new schema to switch to.
+#else
+//! \param name the name of the new schema to switch to.
+#endif
+/**
+* \return the Schema object for the new schema.
+*
+* At the database level, this is equivalent at issuing the following SQL query:
+*   use <new-default-schema>;
+*/
+#if DOXYGEN_JS
+Schema NodeSession::setCurrentSchema(String name){}
+#elif DOXYGEN_PY
+Schema NodeSession::set_current_schema(str name){}
+#endif
+
+shcore::Value NodeSession::set_current_schema(const shcore::Argument_list &args)
+{
+  args.ensure_count(1, get_function_name("setCurrentSchema").c_str());
+
+  if (_session.is_connected())
+  {
+    std::string name = args[0].as_string();
+
+    std::shared_ptr< ::mysqlx::Result> result = _session.execute_sql(sqlstring("use !", 0) << name);
+    result->flush();
+  }
+  else
+    throw Exception::runtime_error(class_name() + " not connected");
+
+  return get_member("currentSchema");
+}